--- conflicted
+++ resolved
@@ -58,13 +58,10 @@
                     "sw_onshore_intake",
                     "landfill_zld",
                     "tramp_oil_tank",
-<<<<<<< HEAD
-                    "municipal_wwtp"
-=======
+                    "municipal_wwtp",
                     "smp",
                     "energy_recovery",
                     "blending_reservoir",
->>>>>>> 140d6a1a
                     ]
 
     siso_full_recovery = ["uv_aop", "uv", "ion_exchange", "fixed_bed", "decarbonator", "chlorination"]
