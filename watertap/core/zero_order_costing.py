###############################################################################
# WaterTAP Copyright (c) 2021, The Regents of the University of California,
# through Lawrence Berkeley National Laboratory, Oak Ridge National
# Laboratory, National Renewable Energy Laboratory, and National Energy
# Technology Laboratory (subject to receipt of any required approvals from
# the U.S. Dept. of Energy). All rights reserved.
#
# Please see the files COPYRIGHT.md and LICENSE.md for full copyright and license
# information, respectively. These files are also available online at the URL
# "https://github.com/watertap-org/watertap/"
#
###############################################################################
"""
General costing package for zero-order processes.
"""
import os
import yaml

import pyomo.environ as pyo
from pyomo.common.config import ConfigValue
from pyomo.util.calc_var_value import calculate_variable_from_constraint

from idaes.core import declare_process_block_class
from idaes.core.base.costing_base import (
    FlowsheetCostingBlockData,
    register_idaes_currency_units,
)

from watertap.core.zero_order_base import ZeroOrderBase
from watertap.unit_models.zero_order import (
    AnaerobicMBRMECZO,
    ATHTLZO,
    BrineConcentratorZO,
    CANDOPZO,
    CentrifugeZO,
    ChemicalAdditionZO,
    ChlorinationZO,
<<<<<<< HEAD
    ClothMediaFiltrationZO,
=======
    ClarifierZO,
>>>>>>> 9448572e
    CoagulationFlocculationZO,
    CofermentationZO,
    ConstructedWetlandsZO,
    DeepWellInjectionZO,
    DMBRZO,
    ElectroNPZO,
    EvaporationPondZO,
    FilterPressZO,
    FixedBedZO,
    GACZO,
    HRCSZO,
    HTGZO,
    IonExchangeZO,
    IronManganeseRemovalZO,
    LandfillZO,
    MABRZO,
<<<<<<< HEAD
    MembraneEvaporatorZO,
=======
    MagprexZO,
>>>>>>> 9448572e
    MetabZO,
    MicrobialBatteryZO,
    NanofiltrationZO,
    OzoneZO,
    OzoneAOPZO,
    PeraceticAcidDisinfectionZO,
    PhotothermalMembraneZO,
    PumpElectricityZO,
    SaltPrecipitationZO,
    SedimentationZO,
    StorageTankZO,
    StruviteClassifierZO,
    SuboxicASMZO,
    SurfaceDischargeZO,
    UVZO,
    UVAOPZO,
    VFARecoveryZO,
    WellFieldZO,
)

global_params = [
    "plant_lifetime",
    "utilization_factor",
    "land_cost_percent_FCI",
    "working_capital_percent_FCI",
    "salaries_percent_FCI",
    "benefit_percent_of_salary",
    "maintenance_costs_percent_FCI",
    "laboratory_fees_percent_FCI",
    "insurance_and_taxes_percent_FCI",
    "wacc",
    "TPEC",
    "TIC",
]


@declare_process_block_class("ZeroOrderCosting")
class ZeroOrderCostingData(FlowsheetCostingBlockData):
    """
    General costing package for zero-order processes.
    """

    CONFIG = FlowsheetCostingBlockData.CONFIG()
    CONFIG.declare(
        "case_study_definition",
        ConfigValue(
            default=None,
            doc="Path to YAML file defining global parameters for case study. If "
            "not provided, default values from the WaterTap database are used.",
        ),
    )

    def build_global_params(self):
        """
        To minimize overhead, only create global parameters for now.
        Unit-specific parameters will be added as sub-Blocks on a case-by-case
        basis as a unit of that type is costed.
        """
        # Load case study definition from file
        cs_def = _load_case_study_definition(self)

        # Register currency and conversion rates
        if "currency_definitions" in cs_def:
            pyo.units.load_definitions_from_strings(cs_def["currency_definitions"])
        else:
            register_idaes_currency_units()

        # Set the base year for all costs
        self.base_currency = getattr(pyo.units, cs_def["base_currency"])
        # Set a base period for all operating costs
        self.base_period = getattr(pyo.units, cs_def["base_period"])

        # Define expected flows
        self.defined_flows = {}
        for f, v in cs_def["defined_flows"].items():
            self.defined_flows[f] = v["value"] * getattr(pyo.units, v["units"])

        # Costing factors
        self.plant_lifetime = pyo.Var(units=self.base_period, doc="Plant lifetime")
        self.utilization_factor = pyo.Var(
            units=pyo.units.dimensionless, doc="Plant capacity utilization [%]"
        )

        self.land_cost_percent_FCI = pyo.Var(
            units=pyo.units.dimensionless, doc="Land cost as % FCI"
        )
        self.working_capital_percent_FCI = pyo.Var(
            units=pyo.units.dimensionless, doc="Working capital as % FCI"
        )
        self.salaries_percent_FCI = pyo.Var(
            units=1 / self.base_period, doc="Salaries as % FCI"
        )
        self.benefit_percent_of_salary = pyo.Var(
            units=pyo.units.dimensionless, doc="Benefits as % salaries"
        )
        self.maintenance_costs_percent_FCI = pyo.Var(
            units=1 / self.base_period, doc="Maintenance and contingency costs as % FCI"
        )
        self.laboratory_fees_percent_FCI = pyo.Var(
            units=1 / self.base_period, doc="Laboratory fees as % FCI"
        )
        self.insurance_and_taxes_percent_FCI = pyo.Var(
            units=1 / self.base_period, doc="Insurance and taxes as % FCI"
        )

        self.wacc = pyo.Var(
            units=pyo.units.dimensionless, doc="Weighted Average Cost of Capital (WACC)"
        )
        self.capital_recovery_factor = pyo.Expression(
            expr=(
                (
                    self.wacc
                    * (1 + self.wacc) ** (self.plant_lifetime / self.base_period)
                )
                / (((1 + self.wacc) ** (self.plant_lifetime / self.base_period)) - 1)
                / self.base_period
            )
        )

        self.TPEC = pyo.Var(
            units=pyo.units.dimensionless, doc="Total Purchased Equipment Cost (TPEC)"
        )
        self.TIC = pyo.Var(
            units=pyo.units.dimensionless, doc="Total Installed Cost (TIC)"
        )

        # Fix all Vars from database
        for v in global_params:
            try:
                value = cs_def["global_parameters"][v]["value"]
                units = cs_def["global_parameters"][v]["units"]
                getattr(self, v).fix(value * getattr(pyo.units, units))
            except KeyError:
                raise KeyError(
                    f"Invalid case study definition file - no entry found "
                    f"for {v}, or entry lacks value and units."
                )

    def build_process_costs(self):
        """
        Calculating process wide costs.
        """
        # Other capital costs
        self.land_cost = pyo.Var(
            initialize=0,
            units=self.base_currency,
            doc="Land costs - based on aggregate capital costs",
        )
        self.working_capital = pyo.Var(
            initialize=0,
            units=self.base_currency,
            doc="Working capital - based on aggregate capital costs",
        )
        self.total_capital_cost = pyo.Var(
            initialize=0, units=self.base_currency, doc="Total capital cost of process"
        )

        self.land_cost_constraint = pyo.Constraint(
            expr=self.land_cost
            == self.aggregate_capital_cost * self.land_cost_percent_FCI
        )
        self.working_capital_constraint = pyo.Constraint(
            expr=self.working_capital
            == self.aggregate_capital_cost * self.working_capital_percent_FCI
        )
        self.total_capital_cost_constraint = pyo.Constraint(
            expr=self.total_capital_cost
            == self.aggregate_capital_cost + self.land_cost + self.working_capital
        )

        # Other fixed costs
        self.salary_cost = pyo.Var(
            initialize=0,
            units=self.base_currency / self.base_period,
            doc="Salary costs - based on aggregate capital costs",
        )
        self.benefits_cost = pyo.Var(
            initialize=0,
            units=self.base_currency / self.base_period,
            doc="Benefits costs - based on percentage of salary costs",
        )
        self.maintenance_cost = pyo.Var(
            initialize=0,
            units=self.base_currency / self.base_period,
            doc="Maintenance costs - based on aggregate capital costs",
        )
        self.laboratory_cost = pyo.Var(
            initialize=0,
            units=self.base_currency / self.base_period,
            doc="Laboratory costs - based on aggregate capital costs",
        )
        self.insurance_and_taxes_cost = pyo.Var(
            initialize=0,
            units=self.base_currency / self.base_period,
            doc="Insurance and taxes costs - based on aggregate capital costs",
        )
        self.total_fixed_operating_cost = pyo.Var(
            initialize=0,
            units=self.base_currency / self.base_period,
            doc="Total fixed operating costs",
        )

        self.salary_cost_constraint = pyo.Constraint(
            expr=self.salary_cost
            == self.aggregate_capital_cost * self.salaries_percent_FCI
        )
        self.benefits_cost_constraint = pyo.Constraint(
            expr=self.benefits_cost == self.salary_cost * self.benefit_percent_of_salary
        )
        self.maintenance_cost_constraint = pyo.Constraint(
            expr=self.maintenance_cost
            == self.aggregate_capital_cost * self.maintenance_costs_percent_FCI
        )
        self.laboratory_cost_constraint = pyo.Constraint(
            expr=self.laboratory_cost
            == self.aggregate_capital_cost * self.laboratory_fees_percent_FCI
        )
        self.insurance_and_taxes_cost_constraint = pyo.Constraint(
            expr=self.insurance_and_taxes_cost
            == self.aggregate_capital_cost * self.insurance_and_taxes_percent_FCI
        )

        self.total_fixed_operating_cost_constraint = pyo.Constraint(
            expr=self.total_fixed_operating_cost
            == self.aggregate_fixed_operating_cost
            + self.salary_cost
            + self.benefits_cost
            + self.maintenance_cost
            + self.laboratory_cost
            + self.insurance_and_taxes_cost
        )

        # Other variable costs
        self.total_variable_operating_cost = pyo.Expression(
            expr=self.aggregate_variable_operating_cost
            + sum(self.aggregate_flow_costs[f] for f in self.flow_types)
            * self.utilization_factor,
            doc="Total variable operating cost of process per operating period",
        )

        self.total_operating_cost = pyo.Expression(
            expr=(self.total_fixed_operating_cost + self.total_variable_operating_cost),
            doc="Total operating cost of process per operating period",
        )

    def initialize_build(self):
        """
        Basic initialization for flowsheet level quantities
        """
        calculate_variable_from_constraint(self.land_cost, self.land_cost_constraint)
        calculate_variable_from_constraint(
            self.working_capital, self.working_capital_constraint
        )
        calculate_variable_from_constraint(
            self.total_capital_cost, self.total_capital_cost_constraint
        )

        calculate_variable_from_constraint(
            self.salary_cost, self.salary_cost_constraint
        )
        calculate_variable_from_constraint(
            self.benefits_cost, self.benefits_cost_constraint
        )
        calculate_variable_from_constraint(
            self.maintenance_cost, self.maintenance_cost_constraint
        )
        calculate_variable_from_constraint(
            self.laboratory_cost, self.laboratory_cost_constraint
        )
        calculate_variable_from_constraint(
            self.insurance_and_taxes_cost, self.insurance_and_taxes_cost_constraint
        )

        calculate_variable_from_constraint(
            self.total_fixed_operating_cost, self.total_fixed_operating_cost_constraint
        )

    def add_LCOW(self, flow_rate):
        """
        Add Levelized Cost of Water (LCOW) to costing block.
        Args:
            flow_rate - flow rate of water (volumetric) to be used in
                        calculating LCOW
        """
        self.LCOW = pyo.Expression(
            expr=(
                self.total_capital_cost * self.capital_recovery_factor
                + self.total_operating_cost
            )
            / (
                pyo.units.convert(
                    flow_rate, to_units=pyo.units.m**3 / self.base_period
                )
                * self.utilization_factor
            ),
            doc="Levelized Cost of Water",
        )

    def add_electricity_intensity(self, flow_rate):
        """
        Add calculation of overall electricity intensity to costing block.
        Args:
            flow_rate - flow rate of water (volumetric) to be used in
                        calculating electricity intensity
        """
        self.electricity_intensity = pyo.Expression(
            expr=pyo.units.convert(
                self.aggregate_flow_electricity / flow_rate,
                to_units=pyo.units.kWh / pyo.units.m**3,
            ),
            doc="Overall electricity intensity",
        )

    # -------------------------------------------------------------------------
    # Unit operation costing methods
    def cost_power_law_flow(blk, number_of_parallel_units=1):
        """
        General method for costing equipment based on power law form. This is
        the most common costing form for zero-order models.
        CapCost = A*(F/Fref)**B
        This method also registers electricity demand as a costed flow (if
        present in the unit operation model).
        Args:
            number_of_parallel_units (int, optional) - cost this unit as
                        number_of_parallel_units parallel units (default: 1)
        """
        t0 = blk.flowsheet().time.first()

        # Get parameter dict from database
        parameter_dict = blk.unit_model.config.database.get_unit_operation_parameters(
            blk.unit_model._tech_type, subtype=blk.unit_model.config.process_subtype
        )

        # Get costing parameter sub-block for this technology
        A, B, state_ref = _get_tech_parameters(
            blk,
            parameter_dict,
            blk.unit_model.config.process_subtype,
            ["capital_a_parameter", "capital_b_parameter", "reference_state"],
        )

        # Get state block for flow bases
        basis = parameter_dict["capital_cost"]["basis"]
        try:
            sblock = blk.unit_model.properties_in[t0]
        except AttributeError:
            # Pass-through case
            sblock = blk.unit_model.properties[t0]

        if basis == "flow_vol":
            state = sblock.flow_vol
            sizing_term = state / state_ref
        elif basis == "flow_mass":
            state = sum(sblock.flow_mass_comp[j] for j in sblock.component_list)
            sizing_term = state / state_ref
        else:
            raise ValueError(
                f"{blk.name} - unrecognized basis in parameter "
                f"declaration: {basis}."
            )

        # Determine if a costing factor is required
        factor = parameter_dict["capital_cost"]["cost_factor"]

        # Call general power law costing method
        ZeroOrderCostingData._general_power_law_form(
            blk, A, B, sizing_term, factor, number_of_parallel_units
        )

        # Register flows
        blk.config.flowsheet_costing_block.cost_flow(
            blk.unit_model.electricity[t0], "electricity"
        )

    def cost_anaerobic_mbr_mec(blk):
        """
        Method for costing anaerobic membrane bioreactor integrated with
        microbial electrolysis cell.
        """
        t0 = blk.flowsheet().time.first()

        # Get parameter dict from database
        parameter_dict = blk.unit_model.config.database.get_unit_operation_parameters(
            blk.unit_model._tech_type, subtype=blk.unit_model.config.process_subtype
        )

        # Get costing parameter sub-block for this technology
        unit_capex, unit_opex = _get_tech_parameters(
            blk,
            parameter_dict,
            blk.unit_model.config.process_subtype,
            ["unit_capex", "unit_opex"],
        )

        # Add cost variable and constraint
        blk.capital_cost = pyo.Var(
            initialize=1,
            units=blk.config.flowsheet_costing_block.base_currency,
            bounds=(0, None),
            doc="Capital cost of unit operation",
        )

        capex_expr = pyo.units.convert(
            blk.unit_model.properties_in[t0].flow_vol * unit_capex,
            to_units=blk.config.flowsheet_costing_block.base_currency,
        )

        # Determine if a costing factor is required
        factor = parameter_dict["capital_cost"]["cost_factor"]

        if factor == "TPEC":
            capex_expr *= blk.config.flowsheet_costing_block.TPEC
        elif factor == "TIC":
            capex_expr *= blk.config.flowsheet_costing_block.TIC

        blk.capital_cost_constraint = pyo.Constraint(
            expr=blk.capital_cost == capex_expr
        )

        # Add fixed operating cost variable and constraint
        blk.fixed_operating_cost = pyo.Var(
            initialize=1,
            units=blk.config.flowsheet_costing_block.base_currency
            / blk.config.flowsheet_costing_block.base_period,
            bounds=(0, None),
            doc="Fixed operating cost of unit",
        )
        blk.fixed_operating_cost_constraint = pyo.Constraint(
            expr=blk.fixed_operating_cost
            == pyo.units.convert(
                blk.unit_model.properties_in[t0].flow_vol * unit_opex,
                to_units=blk.config.flowsheet_costing_block.base_currency
                / blk.config.flowsheet_costing_block.base_period,
            )
        )

        # Register flows
        blk.config.flowsheet_costing_block.cost_flow(
            blk.unit_model.electricity[t0], "electricity"
        )

    def cost_autothermal_hydrothermal_liquefaction(blk):
        """
        General method for costing autothermal-hydrothermal liquefaction unit. Capital cost
        is based on the HTL reactor, booster pump, solid filter, other equipment, and
        heat oil system.
        """
        t0 = blk.flowsheet().time.first()

        # Get parameter dict from database
        parameter_dict = blk.unit_model.config.database.get_unit_operation_parameters(
            blk.unit_model._tech_type, subtype=blk.unit_model.config.process_subtype
        )

        # Get costing parameter sub-block for this technology
        (
            A,
            B,
            C,
            D,
            E,
            F,
            G,
            H,
            I,
            J,
            K,
            L,
            M,
            N,
            O,
            P,
            Q,
            R,
            S,
            T,
        ) = _get_tech_parameters(
            blk,
            parameter_dict,
            blk.unit_model.config.process_subtype,
            [
                "installation_factor_reactor",
                "equipment_cost_reactor",
                "base_flowrate_reactor",
                "scaling_exponent_reactor",
                "installation_factor_pump",
                "equipment_cost_pump",
                "base_flowrate_pump",
                "scaling_exponent_pump",
                "installation_factor_other",
                "equipment_cost_other",
                "base_flowrate_other",
                "scaling_exponent_other",
                "installation_factor_solid_filter",
                "equipment_cost_solid_filter",
                "base_flowrate_solid_filter",
                "scaling_exponent_solid_filter",
                "installation_factor_heat",
                "equipment_cost_heat",
                "base_flowrate_heat",
                "scaling_exponent_heat",
            ],
        )

        sizing_term_reactor = pyo.units.convert(
            (blk.unit_model.flow_mass_in[t0] / C),
            to_units=pyo.units.dimensionless,
        )

        sizing_term_pump = pyo.units.convert(
            (blk.unit_model.flow_mass_in[t0] / G),
            to_units=pyo.units.dimensionless,
        )

        sizing_term_other = pyo.units.convert(
            (blk.unit_model.flow_mass_in[t0] / K),
            to_units=pyo.units.dimensionless,
        )

        sizing_term_solid_filter = pyo.units.convert(
            (blk.unit_model.flow_mass_in[t0] / O),
            to_units=pyo.units.dimensionless,
        )

        sizing_term_heat = pyo.units.convert(
            (blk.unit_model.flow_mass_in[t0] / S),
            to_units=pyo.units.dimensionless,
        )

        # Determine if a costing factor is required
        factor = parameter_dict["capital_cost"]["cost_factor"]

        # Add cost variable and constraint
        blk.capital_cost = pyo.Var(
            initialize=1,
            units=blk.config.flowsheet_costing_block.base_currency,
            bounds=(0, None),
            doc="Capital cost of unit operation",
        )

        reactor_cost = pyo.units.convert(
            A * B * sizing_term_reactor**D,
            to_units=blk.config.flowsheet_costing_block.base_currency,
        )

        pump_cost = pyo.units.convert(
            E * F * sizing_term_pump**H,
            to_units=blk.config.flowsheet_costing_block.base_currency,
        )

        other_cost = pyo.units.convert(
            I * J * sizing_term_other**L,
            to_units=blk.config.flowsheet_costing_block.base_currency,
        )

        solid_filter_cost = pyo.units.convert(
            M * N * sizing_term_solid_filter**P,
            to_units=blk.config.flowsheet_costing_block.base_currency,
        )

        heat_cost = pyo.units.convert(
            Q * R * sizing_term_heat**T,
            to_units=blk.config.flowsheet_costing_block.base_currency,
        )

        expr = reactor_cost + pump_cost + other_cost + solid_filter_cost + heat_cost

        if factor == "TPEC":
            expr *= blk.config.flowsheet_costing_block.TPEC
        elif factor == "TIC":
            expr *= blk.config.flowsheet_costing_block.TIC

        blk.capital_cost_constraint = pyo.Constraint(expr=blk.capital_cost == expr)

        # Register flows
        blk.config.flowsheet_costing_block.cost_flow(
            blk.unit_model.electricity[t0], "electricity"
        )
        blk.config.flowsheet_costing_block.cost_flow(
            blk.unit_model.flow_mass_in[t0], "catalyst_ATHTL"
        )

    def cost_brine_concentrator(blk):
        """
        General method for costing brine concentration processes. Capital cost
        is based on the volumetirc flowrate and TDS of the incoming stream and
        the water recovery.
        This method also registers the electricity demand as a costed flow.
        """
        t0 = blk.flowsheet().time.first()
        inlet_state = blk.unit_model.properties_in[t0]

        # Get parameter dict from database
        parameter_dict = blk.unit_model.config.database.get_unit_operation_parameters(
            blk.unit_model._tech_type, subtype=blk.unit_model.config.process_subtype
        )

        # Get costing parameter sub-block for this technology
        A, B, C, D = _get_tech_parameters(
            blk,
            parameter_dict,
            blk.unit_model.config.process_subtype,
            [
                "capital_a_parameter",
                "capital_b_parameter",
                "capital_c_parameter",
                "capital_d_parameter",
            ],
        )

        # Determine if a costing factor is required
        factor = parameter_dict["capital_cost"]["cost_factor"]

        # Add cost variable and constraint
        blk.capital_cost = pyo.Var(
            initialize=1,
            units=blk.config.flowsheet_costing_block.base_currency,
            bounds=(0, None),
            doc="Capital cost of unit operation",
        )

        expr = (
            pyo.units.convert(
                A, to_units=blk.config.flowsheet_costing_block.base_currency
            )
            + pyo.units.convert(
                B * inlet_state.conc_mass_comp["tds"],
                to_units=blk.config.flowsheet_costing_block.base_currency,
            )
            + pyo.units.convert(
                C * blk.unit_model.recovery_frac_mass_H2O[t0],
                to_units=blk.config.flowsheet_costing_block.base_currency,
            )
            + pyo.units.convert(
                D * inlet_state.flow_vol,
                to_units=blk.config.flowsheet_costing_block.base_currency,
            )
        )

        if factor == "TPEC":
            expr *= blk.config.flowsheet_costing_block.TPEC
        elif factor == "TIC":
            expr *= blk.config.flowsheet_costing_block.TIC

        blk.capital_cost_constraint = pyo.Constraint(expr=blk.capital_cost == expr)

        # Register flows
        blk.config.flowsheet_costing_block.cost_flow(
            blk.unit_model.electricity[t0], "electricity"
        )

    def cost_chemical_addition(blk, number_of_parallel_units=1):
        """
        General method for costing chemical addition processes. Capital cost is
        based on the mass flow rate of chemical added.
        This method also registers the chemical flow and electricity demand as
        costed flows.
        Args:
            number_of_parallel_units (int, optional) - cost this unit as
                        number_of_parallel_units parallel units (default: 1)
        """
        chem_name = blk.unit_model.config.process_subtype

        t0 = blk.flowsheet().time.first()
        chem_flow_mass = (
            blk.unit_model.chemical_dosage[t0]
            * blk.unit_model.properties[t0].flow_vol
            / blk.unit_model.ratio_in_solution
        )
        sizing_term = blk.unit_model.chemical_flow_vol[t0] / (
            pyo.units.gal / pyo.units.day
        )

        # Get parameter dict from database
        parameter_dict = blk.unit_model.config.database.get_unit_operation_parameters(
            blk.unit_model._tech_type, subtype=blk.unit_model.config.process_subtype
        )

        # Get costing parameter sub-block for this technology
        A, B = _get_tech_parameters(
            blk,
            parameter_dict,
            blk.unit_model.config.process_subtype,
            ["capital_a_parameter", "capital_b_parameter"],
        )

        # Determine if a costing factor is required
        factor = parameter_dict["capital_cost"]["cost_factor"]

        # Call general power law costing method
        ZeroOrderCostingData._general_power_law_form(
            blk, A, B, sizing_term, factor, number_of_parallel_units
        )

        # Register flows
        blk.config.flowsheet_costing_block.cost_flow(
            blk.unit_model.electricity[t0], "electricity"
        )
        blk.config.flowsheet_costing_block.cost_flow(chem_flow_mass, chem_name)

    def cost_chlorination(blk):
        """
        General method for costing chlorination units. Capital cost is based on
        the both inlet flow and dosage of chlorine.
        This method also registers the chemical flow and electricity demand as
        costed flows.
        """
        t0 = blk.flowsheet().time.first()
        chem_flow_mass = (
            blk.unit_model.chlorine_dose[t0] * blk.unit_model.properties_in[t0].flow_vol
        )

        # Get parameter dict from database
        parameter_dict = blk.unit_model.config.database.get_unit_operation_parameters(
            blk.unit_model._tech_type, subtype=blk.unit_model.config.process_subtype
        )

        # Get costing parameter sub-block for this technology
        A, B, C = _get_tech_parameters(
            blk,
            parameter_dict,
            blk.unit_model.config.process_subtype,
            ["capital_a_parameter", "capital_b_parameter", "capital_c_parameter"],
        )

        # Determine if a costing factor is required
        factor = parameter_dict["capital_cost"]["cost_factor"]

        # Add cost variable and constraint
        blk.capital_cost = pyo.Var(
            initialize=1,
            units=blk.config.flowsheet_costing_block.base_currency,
            bounds=(0, None),
            doc="Capital cost of unit operation",
        )

        ln_Q = pyo.log(
            pyo.units.convert(
                blk.unit_model.properties_in[t0].flow_vol
                / (pyo.units.m**3 / pyo.units.hour),
                to_units=pyo.units.dimensionless,
            )
        )
        ln_D = pyo.log(
            pyo.units.convert(
                blk.unit_model.chlorine_dose[t0] / (pyo.units.mg / pyo.units.liter),
                to_units=pyo.units.dimensionless,
            )
        )

        expr = pyo.units.convert(
            A * ln_Q + B * ln_D + C * ln_Q * ln_D,
            to_units=blk.config.flowsheet_costing_block.base_currency,
        )

        if factor == "TPEC":
            expr *= blk.config.flowsheet_costing_block.TPEC
        elif factor == "TIC":
            expr *= blk.config.flowsheet_costing_block.TIC

        blk.capital_cost_constraint = pyo.Constraint(expr=blk.capital_cost == expr)

        # Register flows
        blk.config.flowsheet_costing_block.cost_flow(
            blk.unit_model.electricity[t0], "electricity"
        )
        blk.config.flowsheet_costing_block.cost_flow(chem_flow_mass, "chlorine")

    def cost_coag_and_floc(blk):
        """
        General method for costing coagulation/flocculation processes. Capital cost
        is based on the alum flowrate and the polymer flowrate of the incoming stream.
        This method also registers the electricity demand as a costed flow.
        """
        t0 = blk.flowsheet().time.first()

        # Get parameter dict from database
        parameter_dict = blk.unit_model.config.database.get_unit_operation_parameters(
            blk.unit_model._tech_type, subtype=blk.unit_model.config.process_subtype
        )

        # Get costing parameter sub-block for this technology
        A, B, C, D, E, F, G, H = _get_tech_parameters(
            blk,
            parameter_dict,
            blk.unit_model.config.process_subtype,
            [
                "capital_mix_a_parameter",
                "capital_mix_b_parameter",
                "capital_floc_a_parameter",
                "capital_floc_b_parameter",
                "capital_coag_inj_a_parameter",
                "capital_coag_inj_b_parameter",
                "capital_floc_inj_a_parameter",
                "capital_floc_inj_b_parameter",
            ],
        )

        # Determine if a costing factor is required
        factor = parameter_dict["capital_cost"]["cost_factor"]

        # Add cost variable and constraint
        blk.capital_cost = pyo.Var(
            initialize=1,
            units=blk.config.flowsheet_costing_block.base_currency,
            bounds=(0, None),
            doc="Capital cost of unit operation",
        )

        cost_rapid_mix = (
            A
            * pyo.units.convert(
                blk.unit_model.rapid_mix_basin_vol, to_units=pyo.units.gallons
            )
            + B
        ) * blk.unit_model.num_rapid_mix_processes

        cost_floc = (
            C
            * pyo.units.convert(
                blk.unit_model.floc_basin_vol, to_units=pyo.units.Mgallons
            )
            + D
        ) * blk.unit_model.num_floc_processes

        cost_coag_inj = (
            E
            * pyo.units.convert(
                blk.unit_model.chemical_flow_mass[t0, "alum"],
                to_units=(pyo.units.lb / pyo.units.hr),
            )
            + F
        ) * blk.unit_model.num_coag_processes

        cost_floc_inj = (
            G
            * pyo.units.convert(
                blk.unit_model.chemical_flow_mass[t0, "polymer"],
                to_units=(pyo.units.lb / pyo.units.day),
            )
            + H
        ) * blk.unit_model.num_floc_injection_processes

        expr = (
            pyo.units.convert(
                cost_rapid_mix,
                to_units=blk.config.flowsheet_costing_block.base_currency,
            )
            + pyo.units.convert(
                cost_floc, to_units=blk.config.flowsheet_costing_block.base_currency
            )
            + pyo.units.convert(
                cost_coag_inj, to_units=blk.config.flowsheet_costing_block.base_currency
            )
            + pyo.units.convert(
                cost_floc_inj, to_units=blk.config.flowsheet_costing_block.base_currency
            )
        )

        if factor == "TPEC":
            expr *= blk.config.flowsheet_costing_block.TPEC
        elif factor == "TIC":
            expr *= blk.config.flowsheet_costing_block.TIC

        blk.capital_cost_constraint = pyo.Constraint(expr=blk.capital_cost == expr)

        # Register flows
        blk.config.flowsheet_costing_block.cost_flow(
            blk.unit_model.electricity[t0], "electricity"
        )

    def cost_cofermentation(blk):
        """
        Method for costing cofermentation unit.
        """
        t0 = blk.flowsheet().time.first()

        # Get parameter dict from database
        parameter_dict = blk.unit_model.config.database.get_unit_operation_parameters(
            blk.unit_model._tech_type, subtype=blk.unit_model.config.process_subtype
        )

        # Get costing parameter sub-block for this technology
        unit_capex, unit_opex = _get_tech_parameters(
            blk,
            parameter_dict,
            blk.unit_model.config.process_subtype,
            ["unit_capex", "unit_opex"],
        )

        # Add cost variable and constraint
        blk.capital_cost = pyo.Var(
            initialize=1,
            units=blk.config.flowsheet_costing_block.base_currency,
            bounds=(0, None),
            doc="Capital cost of unit operation",
        )

        capex_expr = pyo.units.convert(
            blk.unit_model.properties_in[t0].flow_vol * unit_capex,
            to_units=blk.config.flowsheet_costing_block.base_currency,
        )

        # Determine if a costing factor is required
        factor = parameter_dict["capital_cost"]["cost_factor"]

        if factor == "TPEC":
            capex_expr *= blk.config.flowsheet_costing_block.TPEC
        elif factor == "TIC":
            capex_expr *= blk.config.flowsheet_costing_block.TIC

        blk.capital_cost_constraint = pyo.Constraint(
            expr=blk.capital_cost == capex_expr
        )

        # Add fixed operating cost variable and constraint
        blk.fixed_operating_cost = pyo.Var(
            initialize=1,
            units=blk.config.flowsheet_costing_block.base_currency
            / blk.config.flowsheet_costing_block.base_period,
            bounds=(0, None),
            doc="Fixed operating cost of unit",
        )
        blk.fixed_operating_cost_constraint = pyo.Constraint(
            expr=blk.fixed_operating_cost
            == pyo.units.convert(
                blk.unit_model.properties_in[t0].flow_vol * unit_opex,
                to_units=blk.config.flowsheet_costing_block.base_currency
                / blk.config.flowsheet_costing_block.base_period,
            )
        )

        # Register flows
        blk.config.flowsheet_costing_block.cost_flow(
            blk.unit_model.electricity[t0], "electricity"
        )

    def cost_constructed_wetlands(blk):
        """
        Method for costing constructed wetlands.
        """
        t0 = blk.flowsheet().time.first()

        # Get parameter dict from database
        parameter_dict = blk.unit_model.config.database.get_unit_operation_parameters(
            blk.unit_model._tech_type, subtype=blk.unit_model.config.process_subtype
        )
        # Get costing parameter sub-block for this technology
        unit_capex = _get_tech_parameters(
            blk, parameter_dict, blk.unit_model.config.process_subtype, ["unit_capex"]
        )

        # Add cost variable and constraint
        blk.capital_cost = pyo.Var(
            initialize=1,
            units=blk.config.flowsheet_costing_block.base_currency,
            bounds=(0, None),
            doc="Capital cost of unit operation",
        )

        capex_expr = pyo.units.convert(
            blk.unit_model.properties_in[t0].flow_vol * unit_capex,
            to_units=blk.config.flowsheet_costing_block.base_currency,
        )

        # Determine if a costing factor is required
        factor = parameter_dict["capital_cost"]["cost_factor"]

        if factor == "TPEC":
            capex_expr *= blk.config.flowsheet_costing_block.TPEC
        elif factor == "TIC":
            capex_expr *= blk.config.flowsheet_costing_block.TIC

        blk.capital_cost_constraint = pyo.Constraint(
            expr=blk.capital_cost == capex_expr
        )

    def cost_deep_well_injection(blk, number_of_parallel_units=1):
        """
        General method for costing deep well injection processes. Capital cost
        is based on the cost of pump and pipe.
        This method also registers the electricity demand as a costed flow.
        Args:
            number_of_parallel_units (int, optional) - cost this unit as
                        number_of_parallel_units parallel units (default: 1)
        """
        t0 = blk.flowsheet().time.first()

        # Get parameter dict from database
        parameter_dict = blk.unit_model.config.database.get_unit_operation_parameters(
            blk.unit_model._tech_type, subtype=blk.unit_model.config.process_subtype
        )

        # Get costing parameter sub-block for this technology
        A, B, C = _get_tech_parameters(
            blk,
            parameter_dict,
            blk.unit_model.config.process_subtype,
            ["well_pump_cost", "pipe_cost_basis", "flow_exponent"],
        )

        # Add cost variable and constraint
        blk.capital_cost = pyo.Var(
            initialize=1,
            units=blk.config.flowsheet_costing_block.base_currency,
            bounds=(0, None),
            doc="Capital cost of unit operation",
        )

        cost_well_pump = A

        cost_pipe = (
            B * blk.unit_model.pipe_distance[t0] * blk.unit_model.pipe_diameter[t0]
        )

        cost_total = pyo.units.convert(
            cost_well_pump + cost_pipe,
            to_units=blk.config.flowsheet_costing_block.base_currency,
        )

        Q = pyo.units.convert(
            blk.unit_model.properties[t0].flow_vol,
            to_units=pyo.units.m**3 / pyo.units.hour,
        )

        sizing_term = Q / blk.unit_model.flow_basis[t0]

        # Determine if a costing factor is required
        factor = parameter_dict["capital_cost"]["cost_factor"]

        # Call general power law costing method
        ZeroOrderCostingData._general_power_law_form(
            blk,
            cost_total,
            C,
            sizing_term,
            factor,
            number_of_parallel_units,
        )

        # Register flows
        blk.config.flowsheet_costing_block.cost_flow(
            blk.unit_model.electricity[t0], "electricity"
        )

    def cost_dmbr(blk):
        """
        General method for costing dynamic membrane bioreactor. Capital cost
        is based on the cost of membrane area.
        This method also registers the electricity demand as a costed flow.
        """
        t0 = blk.flowsheet().time.first()

        # Get parameter dict from database
        parameter_dict = blk.unit_model.config.database.get_unit_operation_parameters(
            blk.unit_model._tech_type, subtype=blk.unit_model.config.process_subtype
        )

        # Get costing parameter sub-block for this technology
        A, B = _get_tech_parameters(
            blk,
            parameter_dict,
            blk.unit_model.config.process_subtype,
            ["water_flux", "reactor_cost"],
        )

        # Add cost variable and constraint
        blk.capital_cost = pyo.Var(
            initialize=1,
            units=blk.config.flowsheet_costing_block.base_currency,
            bounds=(0, None),
            doc="Capital cost of unit operation",
        )

        expr = pyo.units.convert(
            blk.unit_model.properties_treated[t0].flow_vol / A * B,
            to_units=blk.config.flowsheet_costing_block.base_currency,
        )

        # Determine if a costing factor is required
        factor = parameter_dict["capital_cost"]["cost_factor"]

        if factor == "TPEC":
            expr *= blk.config.flowsheet_costing_block.TPEC
        elif factor == "TIC":
            expr *= blk.config.flowsheet_costing_block.TIC

        blk.capital_cost_constraint = pyo.Constraint(expr=blk.capital_cost == expr)

        # Register flows
        blk.config.flowsheet_costing_block.cost_flow(
            blk.unit_model.electricity[t0], "electricity"
        )

    def cost_electrochemical_nutrient_removal(blk):
        """
        General method for costing electrochemical nutrient recovery. Capital cost
        is based on the volumetirc flowrate and HRT of the incoming stream. Chemical
        dosing cost is based on MgCl2 cost.
        This method also registers the electricity demand as a costed flow.
        """
        t0 = blk.flowsheet().time.first()
        inlet_state = blk.unit_model.properties_in[t0]

        # Get parameter dict from database
        parameter_dict = blk.unit_model.config.database.get_unit_operation_parameters(
            blk.unit_model._tech_type, subtype=blk.unit_model.config.process_subtype
        )

        # Get costing parameter sub-block for this technology
        A, B = _get_tech_parameters(
            blk,
            parameter_dict,
            blk.unit_model.config.process_subtype,
            [
                "HRT",
                "sizing_cost",
            ],
        )

        # Determine if a costing factor is required
        factor = parameter_dict["capital_cost"]["cost_factor"]

        # Add cost variable and constraint
        blk.capital_cost = pyo.Var(
            initialize=1,
            units=blk.config.flowsheet_costing_block.base_currency,
            bounds=(0, None),
            doc="Capital cost of unit operation",
        )

        expr = pyo.units.convert(
            A * inlet_state.flow_vol * B,
            to_units=blk.config.flowsheet_costing_block.base_currency,
        )

        if factor == "TPEC":
            expr *= blk.config.flowsheet_costing_block.TPEC
        elif factor == "TIC":
            expr *= blk.config.flowsheet_costing_block.TIC

        blk.capital_cost_constraint = pyo.Constraint(expr=blk.capital_cost == expr)

        # Register flows
        blk.config.flowsheet_costing_block.cost_flow(
            blk.unit_model.electricity[t0], "electricity"
        )
        blk.config.flowsheet_costing_block.cost_flow(
            blk.unit_model.MgCl2_flowrate[t0], "magnesium_chloride"
        )

    def cost_fixed_bed(blk, number_of_parallel_units=1):
        """
        General method for costing fixed bed units. This primarily calls the
        cost_power_law_flow method.
        This method also registers demand for a number of additional material
        flows.
        Args:
            number_of_parallel_units (int, optional) - cost this unit as
                        number_of_parallel_units parallel units (default: 1)
        """
        t0 = blk.flowsheet().time.first()

        ZeroOrderCostingData.cost_power_law_flow(blk, number_of_parallel_units)

        # Register flows - electricity already done by cost_power_law_flow
        blk.config.flowsheet_costing_block.cost_flow(
            blk.unit_model.acetic_acid_demand[t0], "acetic_acid"
        )
        blk.config.flowsheet_costing_block.cost_flow(
            blk.unit_model.phosphoric_acid_demand[t0], "phosphoric_acid"
        )
        blk.config.flowsheet_costing_block.cost_flow(
            blk.unit_model.ferric_chloride_demand[t0], "ferric_chloride"
        )
        blk.config.flowsheet_costing_block.cost_flow(
            blk.unit_model.activated_carbon_demand[t0], "activated_carbon"
        )
        blk.config.flowsheet_costing_block.cost_flow(
            blk.unit_model.sand_demand[t0], "sand"
        )
        blk.config.flowsheet_costing_block.cost_flow(
            blk.unit_model.anthracite_demand[t0], "anthracite"
        )
        blk.config.flowsheet_costing_block.cost_flow(
            blk.unit_model.cationic_polymer_demand[t0], "cationic_polymer"
        )

    def cost_gac(blk):
        """
        General method for costing granular activated carbon processes. Capital
        cost is based on the inlet flow rate of liquid and the empty bed
        contacting time.
        This method also registers electricity and activated carbon consumption
        as costed flows.
        """
        t0 = blk.flowsheet().time.first()

        Q = blk.unit_model.properties_in[t0].flow_vol
        T = blk.unit_model.empty_bed_contact_time

        # Get parameter dict from database
        parameter_dict = blk.unit_model.config.database.get_unit_operation_parameters(
            blk.unit_model._tech_type, subtype=blk.unit_model.config.process_subtype
        )

        A, B, C = _get_tech_parameters(
            blk,
            parameter_dict,
            blk.unit_model.config.process_subtype,
            ["capital_a_parameter", "capital_b_parameter", "capital_c_parameter"],
        )

        # Determine if a costing factor is required
        factor = parameter_dict["capital_cost"]["cost_factor"]

        # Call general power law costing method
        blk.capital_cost = pyo.Var(
            initialize=1,
            units=blk.config.flowsheet_costing_block.base_currency,
            bounds=(0, None),
            doc="Capital cost of unit operation",
        )

        expr = (
            pyo.units.convert(
                A * Q, to_units=blk.config.flowsheet_costing_block.base_currency
            )
            + pyo.units.convert(
                B * T, to_units=blk.config.flowsheet_costing_block.base_currency
            )
            + pyo.units.convert(
                C * Q * T, to_units=blk.config.flowsheet_costing_block.base_currency
            )
        )

        if factor == "TPEC":
            expr *= blk.config.flowsheet_costing_block.TPEC
        elif factor == "TIC":
            expr *= blk.config.flowsheet_costing_block.TIC

        blk.capital_cost_constraint = pyo.Constraint(expr=blk.capital_cost == expr)

        # Register flows
        blk.config.flowsheet_costing_block.cost_flow(
            blk.unit_model.electricity[t0], "electricity"
        )

        blk.config.flowsheet_costing_block.cost_flow(
            blk.unit_model.activated_carbon_demand[t0], "activated_carbon"
        )

    def cost_hydrothermal_gasification(blk):
        """
        General method for costing hydrothermal gasification unit. Capital cost
        is based on the CHG reactor and other wastewater treatment equipment including
        a feed pump, a booster pump, a feed/product exchanger, a fired heater,
        a hydrocyclone, and a product air fin cooler.
        """
        t0 = blk.flowsheet().time.first()

        # Get parameter dict from database
        parameter_dict = blk.unit_model.config.database.get_unit_operation_parameters(
            blk.unit_model._tech_type, subtype=blk.unit_model.config.process_subtype
        )

        # Get costing parameter sub-block for this technology
        (
            IF_reactor,
            EP_reactor,
            F0_reactor,
            SE_reactor,
            IF_pump,
            EP_pump,
            F0_pump,
            SE_pump,
            IF_booster,
            EP_booster,
            F0_booster,
            SE_booster,
            IF_hydrocyclone,
            EP_hydrocyclone,
            F0_hydrocyclone,
            SE_hydrocyclone,
            IF_cooler,
            EP_cooler,
            F0_cooler,
            SE_cooler,
            IF_exchanger,
            EP_exchanger,
            F0_exchanger,
            Fnew_exchanger,
            SE_exchanger,
            IF_heater,
            EP_heater,
            F0_heater,
            Fnew_heater,
            SE_heater,
        ) = _get_tech_parameters(
            blk,
            parameter_dict,
            blk.unit_model.config.process_subtype,
            [
                "installation_factor_reactor",
                "equipment_cost_reactor",
                "base_flowrate_reactor",
                "scaling_exponent_reactor",
                "installation_factor_pump",
                "equipment_cost_pump",
                "base_flowrate_pump",
                "scaling_exponent_pump",
                "installation_factor_booster",
                "equipment_cost_booster",
                "base_flowrate_booster",
                "scaling_exponent_booster",
                "installation_factor_hydrocyclone",
                "equipment_cost_hydrocyclone",
                "base_flowrate_hydrocyclone",
                "scaling_exponent_hydrocyclone",
                "installation_factor_cooler",
                "equipment_cost_cooler",
                "base_flowrate_cooler",
                "scaling_exponent_cooler",
                "installation_factor_exchanger",
                "equipment_cost_exchanger",
                "base_area_exchanger",
                "new_area_exchanger",
                "scaling_exponent_exchanger",
                "installation_factor_heater",
                "equipment_cost_heater",
                "base_heat_duty_heater",
                "new_heat_duty_heater",
                "scaling_exponent_heater",
            ],
        )

        sizing_term_reactor = pyo.units.convert(
            (blk.unit_model.flow_mass_in[t0] / F0_reactor),
            to_units=pyo.units.dimensionless,
        )

        sizing_term_pump = pyo.units.convert(
            (blk.unit_model.flow_mass_in[t0] / F0_pump),
            to_units=pyo.units.dimensionless,
        )

        sizing_term_booster = pyo.units.convert(
            (blk.unit_model.flow_mass_in[t0] / F0_booster),
            to_units=pyo.units.dimensionless,
        )

        sizing_term_hydrocyclone = pyo.units.convert(
            (blk.unit_model.flow_mass_in[t0] / F0_hydrocyclone),
            to_units=pyo.units.dimensionless,
        )

        sizing_term_cooler = pyo.units.convert(
            (blk.unit_model.flow_mass_in[t0] / F0_cooler),
            to_units=pyo.units.dimensionless,
        )

        sizing_term_exchanger = pyo.units.convert(
            (Fnew_exchanger / F0_exchanger),
            to_units=pyo.units.dimensionless,
        )

        sizing_term_heater = pyo.units.convert(
            (Fnew_heater / F0_heater),
            to_units=pyo.units.dimensionless,
        )

        # Determine if a costing factor is required
        factor = parameter_dict["capital_cost"]["cost_factor"]

        # Add cost variable and constraint
        blk.capital_cost = pyo.Var(
            initialize=1,
            units=blk.config.flowsheet_costing_block.base_currency,
            bounds=(0, None),
            doc="Capital cost of unit operation",
        )

        reactor_cost = pyo.units.convert(
            IF_reactor * EP_reactor * sizing_term_reactor**SE_reactor,
            to_units=blk.config.flowsheet_costing_block.base_currency,
        )

        pump_cost = pyo.units.convert(
            IF_pump * EP_pump * sizing_term_pump**SE_pump,
            to_units=blk.config.flowsheet_costing_block.base_currency,
        )

        booster_cost = pyo.units.convert(
            IF_booster * EP_booster * sizing_term_booster**SE_booster,
            to_units=blk.config.flowsheet_costing_block.base_currency,
        )

        hydrocyclone_cost = pyo.units.convert(
            IF_hydrocyclone
            * EP_hydrocyclone
            * sizing_term_hydrocyclone**SE_hydrocyclone,
            to_units=blk.config.flowsheet_costing_block.base_currency,
        )

        cooler_cost = pyo.units.convert(
            IF_cooler * EP_cooler * sizing_term_cooler**SE_cooler,
            to_units=blk.config.flowsheet_costing_block.base_currency,
        )

        exchanger_cost = pyo.units.convert(
            IF_exchanger * EP_exchanger * sizing_term_exchanger**SE_exchanger,
            to_units=blk.config.flowsheet_costing_block.base_currency,
        )

        heater_cost = pyo.units.convert(
            IF_heater * EP_heater * sizing_term_heater**SE_heater,
            to_units=blk.config.flowsheet_costing_block.base_currency,
        )

        expr = (
            reactor_cost
            + pump_cost
            + booster_cost
            + hydrocyclone_cost
            + cooler_cost
            + exchanger_cost
            + heater_cost
        )

        if factor == "TPEC":
            expr *= blk.config.flowsheet_costing_block.TPEC
        elif factor == "TIC":
            expr *= blk.config.flowsheet_costing_block.TIC

        blk.capital_cost_constraint = pyo.Constraint(expr=blk.capital_cost == expr)

        # Register flows
        blk.config.flowsheet_costing_block.cost_flow(
            blk.unit_model.electricity[t0], "electricity"
        )
        blk.config.flowsheet_costing_block.cost_flow(
            blk.unit_model.flow_mass_in[t0], "catalyst_HTG"
        )

    def cost_mabr(blk):
        """
        General method for costing membrane aerated biofilm reactor. Capital cost
        is based on the cost of reactor and blower.
        This method also registers the electricity demand as a costed flow.
        """
        t0 = blk.flowsheet().time.first()

        # Get parameter dict from database
        parameter_dict = blk.unit_model.config.database.get_unit_operation_parameters(
            blk.unit_model._tech_type, subtype=blk.unit_model.config.process_subtype
        )

        # Get costing parameter sub-block for this technology
        A, B = _get_tech_parameters(
            blk,
            parameter_dict,
            blk.unit_model.config.process_subtype,
            ["reactor_cost", "blower_cost"],
        )

        # Add cost variable and constraint
        blk.capital_cost = pyo.Var(
            initialize=1,
            units=blk.config.flowsheet_costing_block.base_currency,
            bounds=(0, None),
            doc="Capital cost of unit operation",
        )

        DCC_reactor = pyo.units.convert(
            blk.unit_model.properties_treated[t0].flow_mass_comp["ammonium_as_nitrogen"]
            / blk.unit_model.nitrogen_removal_rate
            * A,
            to_units=blk.config.flowsheet_costing_block.base_currency,
        )

        DCC_blower = pyo.units.convert(
            blk.unit_model.reactor_area * blk.unit_model.air_flow_rate[t0] * B,
            to_units=blk.config.flowsheet_costing_block.base_currency,
        )

        expr = DCC_reactor + DCC_blower

        # Determine if a costing factor is required
        factor = parameter_dict["capital_cost"]["cost_factor"]

        if factor == "TPEC":
            expr *= blk.config.flowsheet_costing_block.TPEC
        elif factor == "TIC":
            expr *= blk.config.flowsheet_costing_block.TIC

        blk.capital_cost_constraint = pyo.Constraint(expr=blk.capital_cost == expr)

        # Register flows
        blk.config.flowsheet_costing_block.cost_flow(
            blk.unit_model.electricity[t0], "electricity"
        )

    def cost_metab(blk):
        """
        General method for costing the metab reactor. Capital cost
        is based on the cost of reactor, mixer, METAB beads, membrane,
        and vacuum pump.
        This method also registers the electricity demand as a costed flow.
        """
        t0 = blk.flowsheet().time.first()

        # Get parameter dict from database
        parameter_dict = blk.unit_model.config.database.get_unit_operation_parameters(
            blk.unit_model._tech_type, subtype=blk.unit_model.config.process_subtype
        )

        # Get costing parameter sub-block for this technology
        (
            reactor_cost,
            mixer_cost,
            bead_bulk_density,
            bead_cost,
            bead_replacement_factor,
            membrane_sidestream_fraction,
            membrane_specific_size,
            membrane_cost,
            vacuum_cost,
        ) = _get_tech_parameters(
            blk,
            parameter_dict,
            blk.unit_model.config.process_subtype,
            [
                "reactor_cost",
                "mixer_cost",
                "bead_bulk_density",
                "bead_cost",
                "bead_replacement_factor",
                "membrane_sidestream_fraction",
                "membrane_specific_size",
                "membrane_cost",
                "vacuum_cost",
            ],
        )

        # Add capital cost variables and constraints
        blk.capital_cost = pyo.Var(
            initialize=1,
            units=blk.config.flowsheet_costing_block.base_currency,
            bounds=(0, None),
            doc="Capital cost of unit operation",
        )
        blk.DCC_reactor = pyo.Var(
            initialize=1,
            units=blk.config.flowsheet_costing_block.base_currency,
            bounds=(0, None),
            doc="Direct capital cost of reactor",
        )
        blk.DCC_mixer = pyo.Var(
            initialize=1,
            units=blk.config.flowsheet_costing_block.base_currency,
            bounds=(0, None),
            doc="Direct capital cost of mixer",
        )
        blk.DCC_bead = pyo.Var(
            initialize=1,
            units=blk.config.flowsheet_costing_block.base_currency,
            bounds=(0, None),
            doc="Direct capital cost of beads",
        )
        blk.DCC_membrane = pyo.Var(
            initialize=1,
            units=blk.config.flowsheet_costing_block.base_currency,
            bounds=(0, None),
            doc="Direct capital cost of membrane",
        )
        blk.DCC_vacuum = pyo.Var(
            initialize=1,
            units=blk.config.flowsheet_costing_block.base_currency,
            bounds=(0, None),
            doc="Direct capital cost of vacuum pump",
        )
        blk.eq_DCC_reactor = pyo.Constraint(
            expr=blk.DCC_reactor
            == pyo.units.convert(
                blk.unit_model.volume * reactor_cost,
                to_units=blk.config.flowsheet_costing_block.base_currency,
            )
        )
        blk.eq_DCC_mixer = pyo.Constraint(
            expr=blk.DCC_mixer
            == pyo.units.convert(
                blk.unit_model.energy_electric_mixer_vol
                * blk.unit_model.volume
                * mixer_cost,
                to_units=blk.config.flowsheet_costing_block.base_currency,
            )
        )
        blk.eq_DCC_bead = pyo.Constraint(
            expr=blk.DCC_bead
            == pyo.units.convert(
                blk.unit_model.volume * bead_bulk_density * bead_cost,
                to_units=blk.config.flowsheet_costing_block.base_currency,
            )
        )
        blk.eq_DCC_membrane = pyo.Constraint(
            expr=blk.DCC_membrane
            == pyo.units.convert(
                blk.unit_model.get_inlet_flow(t0)
                * membrane_sidestream_fraction
                * membrane_specific_size
                * membrane_cost,
                to_units=blk.config.flowsheet_costing_block.base_currency,
            )
        )
        blk.eq_DCC_vacuum = pyo.Constraint(
            expr=blk.DCC_vacuum
            == pyo.units.convert(
                blk.unit_model.properties_byproduct[t0].flow_mass_comp[
                    blk.unit_model._gas_comp
                ]
                * vacuum_cost,
                to_units=blk.config.flowsheet_costing_block.base_currency,
            )
        )

        expr = (
            blk.DCC_reactor
            + blk.DCC_mixer
            + blk.DCC_bead
            + blk.DCC_membrane
            + blk.DCC_vacuum
        )

        # Determine if a costing factor is required
        factor = parameter_dict["capital_cost"]["cost_factor"]

        if factor == "TPEC":
            expr *= blk.config.flowsheet_costing_block.TPEC
        elif factor == "TIC":
            expr *= blk.config.flowsheet_costing_block.TIC

        blk.capital_cost_constraint = pyo.Constraint(expr=blk.capital_cost == expr)

        # Add fixed operating cost variable and constraint
        blk.fixed_operating_cost = pyo.Var(
            initialize=1,
            units=blk.config.flowsheet_costing_block.base_currency
            / blk.config.flowsheet_costing_block.base_period,
            bounds=(0, None),
            doc="Fixed operating cost of unit",
        )
        blk.fixed_operating_cost_constraint = pyo.Constraint(
            expr=blk.fixed_operating_cost
            == pyo.units.convert(
                blk.DCC_bead * bead_replacement_factor,
                to_units=blk.config.flowsheet_costing_block.base_currency
                / blk.config.flowsheet_costing_block.base_period,
            )
        )

        # Register operating cost flows
        blk.config.flowsheet_costing_block.cost_flow(
            blk.unit_model.electricity[t0], "electricity"
        )
        blk.config.flowsheet_costing_block.cost_flow(blk.unit_model.heat[t0], "heat")
        blk.config.flowsheet_costing_block.cost_flow(
            blk.unit_model.properties_byproduct[t0].flow_mass_comp[
                blk.unit_model._gas_comp
            ],
            blk.unit_model._gas_comp + "_product",
        )

    def cost_ion_exchange(blk):
        """
        Two methods for costing ion exchange:
        (1) General method for costing ion exchange units. Capital cost is based on
        the both inlet flow and TDS.
        This method also registers the NaCl demand, resin replacement and
        electricity demand as costed flows.
        (2) General method using unit capex and unit opex cost parameters, tailored for AMO
        wastewater resource recovery (process subtype: clinoptilolite)
        """
        t0 = blk.flowsheet().time.first()

        if blk.unit_model.config.process_subtype != "clinoptilolite":
            # Get parameter dict from database
            parameter_dict = (
                blk.unit_model.config.database.get_unit_operation_parameters(
                    blk.unit_model._tech_type,
                    subtype=blk.unit_model.config.process_subtype,
                )
            )
            # Get costing parameter sub-block for this technology
            A, B, C, D = _get_tech_parameters(
                blk,
                parameter_dict,
                blk.unit_model.config.process_subtype,
                [
                    "capital_a_parameter",
                    "capital_b_parameter",
                    "capital_c_parameter",
                    "capital_d_parameter",
                ],
            )

            # Determine if a costing factor is required
            factor = parameter_dict["capital_cost"]["cost_factor"]

            # Add cost variable and constraint
            blk.capital_cost = pyo.Var(
                initialize=1,
                units=blk.config.flowsheet_costing_block.base_currency,
                bounds=(0, None),
                doc="Capital cost of unit operation",
            )

            ln_Q = pyo.log(
                pyo.units.convert(
                    blk.unit_model.properties_in[t0].flow_vol
                    / (pyo.units.m**3 / pyo.units.hour),
                    to_units=pyo.units.dimensionless,
                )
            )
            T = pyo.units.convert(
                blk.unit_model.properties_in[t0].conc_mass_comp["tds"]
                / (pyo.units.mg / pyo.units.liter),
                to_units=pyo.units.dimensionless,
            )

            expr = pyo.units.convert(
                pyo.exp(A + B * ln_Q + C * T + D * ln_Q * T) * pyo.units.USD_2017,
                to_units=blk.config.flowsheet_costing_block.base_currency,
            )

            if factor == "TPEC":
                expr *= blk.config.flowsheet_costing_block.TPEC
            elif factor == "TIC":
                expr *= blk.config.flowsheet_costing_block.TIC

            blk.capital_cost_constraint = pyo.Constraint(expr=blk.capital_cost == expr)

            # Register flows
            blk.config.flowsheet_costing_block.cost_flow(
                blk.unit_model.electricity[t0], "electricity"
            )
            blk.config.flowsheet_costing_block.cost_flow(
                blk.unit_model.NaCl_flowrate[t0], "sodium_chloride"
            )
            blk.config.flowsheet_costing_block.cost_flow(
                blk.unit_model.resin_demand[t0], "ion_exchange_resin"
            )
        else:
            # Get parameter dict from database
            parameter_dict = (
                blk.unit_model.config.database.get_unit_operation_parameters(
                    blk.unit_model._tech_type,
                    subtype=blk.unit_model.config.process_subtype,
                )
            )
            # Get costing parameter sub-block for this technology
            unit_capex, unit_opex = _get_tech_parameters(
                blk,
                parameter_dict,
                blk.unit_model.config.process_subtype,
                ["unit_capex", "unit_opex"],
            )

            # Add cost variable and constraint
            blk.capital_cost = pyo.Var(
                initialize=1,
                units=blk.config.flowsheet_costing_block.base_currency,
                bounds=(0, None),
                doc="Capital cost of unit operation",
            )

            capex_expr = pyo.units.convert(
                blk.unit_model.properties_in[t0].flow_vol * unit_capex,
                to_units=blk.config.flowsheet_costing_block.base_currency,
            )

            # Determine if a costing factor is required
            factor = parameter_dict["capital_cost"]["cost_factor"]

            if factor == "TPEC":
                capex_expr *= blk.config.flowsheet_costing_block.TPEC
            elif factor == "TIC":
                capex_expr *= blk.config.flowsheet_costing_block.TIC

            blk.capital_cost_constraint = pyo.Constraint(
                expr=blk.capital_cost == capex_expr
            )

            # Add fixed operating cost variable and constraint
            blk.fixed_operating_cost = pyo.Var(
                initialize=1,
                units=blk.config.flowsheet_costing_block.base_currency
                / blk.config.flowsheet_costing_block.base_period,
                bounds=(0, None),
                doc="Fixed operating cost of unit",
            )
            blk.fixed_operating_cost_constraint = pyo.Constraint(
                expr=blk.fixed_operating_cost
                == pyo.units.convert(
                    blk.unit_model.properties_in[t0].flow_vol * unit_opex,
                    to_units=blk.config.flowsheet_costing_block.base_currency
                    / blk.config.flowsheet_costing_block.base_period,
                )
            )

            # Register flows
            blk.config.flowsheet_costing_block.cost_flow(
                blk.unit_model.electricity[t0], "electricity"
            )

    def cost_iron_and_manganese_removal(blk, number_of_parallel_units=1):
        """
        General method for costing iron and manganese removal processes. Capital cost
        is based on the cost of air blower, backwash and dual media filter.
        This method also registers the electricity demand as a costed flow.
        Args:
            number_of_parallel_units (int, optional) - cost this unit as
                        number_of_parallel_units parallel units (default: 1)
        """
        t0 = blk.flowsheet().time.first()

        # Get parameter dict from database
        parameter_dict = blk.unit_model.config.database.get_unit_operation_parameters(
            blk.unit_model._tech_type, subtype=blk.unit_model.config.process_subtype
        )

        # Get costing parameter sub-block for this technology
        A, B, C, D, E, F = _get_tech_parameters(
            blk,
            parameter_dict,
            blk.unit_model.config.process_subtype,
            [
                "capital_blower_a_parameter",
                "capital_backwash_a_parameter",
                "capital_backwash_b_parameter",
                "capital_filter_a_parameter",
                "capital_filter_b_parameter",
                "flow_exponent",
            ],
        )

        # Add cost variable and constraint
        blk.capital_cost = pyo.Var(
            initialize=1,
            units=blk.config.flowsheet_costing_block.base_currency,
            bounds=(0, None),
            doc="Capital cost of unit operation",
        )

        cost_blower = A

        cost_backwash = B + C * pyo.units.convert(
            blk.unit_model.filter_surf_area, to_units=pyo.units.ft**2
        )

        cost_filter = D + E * pyo.units.convert(
            blk.unit_model.filter_surf_area, to_units=pyo.units.ft**2
        )

        cost_total = pyo.units.convert(
            cost_blower + cost_backwash + cost_filter * blk.unit_model.num_filter_units,
            to_units=blk.config.flowsheet_costing_block.base_currency,
        )

        Q = pyo.units.convert(
            blk.unit_model.properties_in[t0].flow_vol,
            to_units=pyo.units.m**3 / pyo.units.hour,
        )

        sizing_term = Q / blk.unit_model.flow_basis[t0]

        # Determine if a costing factor is required
        factor = parameter_dict["capital_cost"]["cost_factor"]

        # Call general power law costing method
        ZeroOrderCostingData._general_power_law_form(
            blk,
            cost_total,
            F,
            sizing_term,
            factor,
            number_of_parallel_units,
        )

        # Register flows
        blk.config.flowsheet_costing_block.cost_flow(
            blk.unit_model.electricity[t0], "electricity"
        )

    def cost_pump_electricity(blk):
        """
        General method for costing low pressure pump. Capital cost
        is based on the cost of inlet flow rate.
        This method also registers the electricity demand as a costed flow.
        """
        t0 = blk.flowsheet().time.first()

        # Get parameter dict from database
        parameter_dict = blk.unit_model.config.database.get_unit_operation_parameters(
            blk.unit_model._tech_type, subtype=blk.unit_model.config.process_subtype
        )

        # Get costing parameter sub-block for this technology
        A = _get_tech_parameters(
            blk, parameter_dict, blk.unit_model.config.process_subtype, ["pump_cost"]
        )

        # Add cost variable and constraint
        blk.capital_cost = pyo.Var(
            initialize=1,
            units=blk.config.flowsheet_costing_block.base_currency,
            bounds=(0, None),
            doc="Capital cost of unit operation",
        )

        expr = pyo.units.convert(
            blk.unit_model.properties[t0].flow_vol * A,
            to_units=blk.config.flowsheet_costing_block.base_currency,
        )

        # Determine if a costing factor is required
        factor = parameter_dict["capital_cost"]["cost_factor"]

        if factor == "TPEC":
            expr *= blk.config.flowsheet_costing_block.TPEC
        elif factor == "TIC":
            expr *= blk.config.flowsheet_costing_block.TIC

        blk.capital_cost_constraint = pyo.Constraint(expr=blk.capital_cost == expr)

        # Register flows
        blk.config.flowsheet_costing_block.cost_flow(
            blk.unit_model.electricity[t0], "electricity"
        )

    def cost_sedimentation(blk, number_of_parallel_units=1):
        """
        General method for costing sedimentaion processes. Capital cost is
        based on the surface area of the basin.
        Args:
            number_of_parallel_units (int, optional) - cost this unit as
                        number_of_parallel_units parallel units (default: 1)
        """
        t0 = blk.flowsheet().time.first()

        if blk.unit_model.config.process_subtype != "phosphorus_capture":
            sizing_term = blk.unit_model.basin_surface_area[t0] / pyo.units.foot**2

            # Get parameter dict from database
            parameter_dict = (
                blk.unit_model.config.database.get_unit_operation_parameters(
                    blk.unit_model._tech_type,
                    subtype=blk.unit_model.config.process_subtype,
                )
            )

            A, B = _get_tech_parameters(
                blk,
                parameter_dict,
                blk.unit_model.config.process_subtype,
                ["capital_a_parameter", "capital_b_parameter"],
            )

            # Determine if a costing factor is required
            factor = parameter_dict["capital_cost"]["cost_factor"]

            # Call general power law costing method
            ZeroOrderCostingData._general_power_law_form(
                blk, A, B, sizing_term, factor, number_of_parallel_units
            )
        else:
            # Get parameter dict from database
            parameter_dict = (
                blk.unit_model.config.database.get_unit_operation_parameters(
                    blk.unit_model._tech_type,
                    subtype=blk.unit_model.config.process_subtype,
                )
            )

            # Get costing parameter sub-block for this technology
            unit_capex, unit_opex = _get_tech_parameters(
                blk,
                parameter_dict,
                blk.unit_model.config.process_subtype,
                ["unit_capex", "unit_opex"],
            )

            # Add cost variable and constraint
            blk.capital_cost = pyo.Var(
                initialize=1,
                units=blk.config.flowsheet_costing_block.base_currency,
                bounds=(0, None),
                doc="Capital cost of unit operation",
            )

            capex_expr = pyo.units.convert(
                blk.unit_model.properties_in[t0].flow_vol * unit_capex,
                to_units=blk.config.flowsheet_costing_block.base_currency,
            )

            # Determine if a costing factor is required
            factor = parameter_dict["capital_cost"]["cost_factor"]

            if factor == "TPEC":
                capex_expr *= blk.config.flowsheet_costing_block.TPEC
            elif factor == "TIC":
                capex_expr *= blk.config.flowsheet_costing_block.TIC

            blk.capital_cost_constraint = pyo.Constraint(
                expr=blk.capital_cost == capex_expr
            )

            # Add fixed operating cost variable and constraint
            blk.fixed_operating_cost = pyo.Var(
                initialize=1,
                units=blk.config.flowsheet_costing_block.base_currency
                / blk.config.flowsheet_costing_block.base_period,
                bounds=(0, None),
                doc="Fixed operating cost of unit",
            )
            blk.fixed_operating_cost_constraint = pyo.Constraint(
                expr=blk.fixed_operating_cost
                == pyo.units.convert(
                    blk.unit_model.properties_in[t0].flow_vol * unit_opex,
                    to_units=blk.config.flowsheet_costing_block.base_currency
                    / blk.config.flowsheet_costing_block.base_period,
                )
            )

        # Register flows
        blk.config.flowsheet_costing_block.cost_flow(
            blk.unit_model.electricity[t0], "electricity"
        )

    def cost_storage_tank(blk, number_of_parallel_units=1):
        """
        General method for costing storage tanks. Capital cost is based on the
        volume of the tank.
        Args:
            number_of_parallel_units (int, optional) - cost this unit as
                        number_of_parallel_units parallel units (default: 1)
        """
        t0 = blk.flowsheet().time.first()
        sizing_term = blk.unit_model.tank_volume[t0] / pyo.units.m**3

        # Get parameter dict from database
        parameter_dict = blk.unit_model.config.database.get_unit_operation_parameters(
            blk.unit_model._tech_type, subtype=blk.unit_model.config.process_subtype
        )

        # Get costing parameter sub-block for this technology
        A, B = _get_tech_parameters(
            blk,
            parameter_dict,
            blk.unit_model.config.process_subtype,
            ["capital_a_parameter", "capital_b_parameter"],
        )

        # Determine if a costing factor is required
        factor = parameter_dict["capital_cost"]["cost_factor"]

        # Call general power law costing method
        ZeroOrderCostingData._general_power_law_form(
            blk, A, B, sizing_term, factor, number_of_parallel_units
        )

        # Register flows
        blk.config.flowsheet_costing_block.cost_flow(
            blk.unit_model.electricity[t0], "electricity"
        )

    def cost_suboxic_asm(blk):
        """
        General method for costing suboxic activated sludge process unit. Capital cost
        is based on the aeration basin, other equipments including mixers, blowers, MLR pumps,
        RAS pumps and automated valves, and instrumentation and control system including
        probes (dissolved oxygen, nitrate and ammonia), phosphorus analyzer and air flowmeter.
        """
        t0 = blk.flowsheet().time.first()
        flow_in = blk.unit_model.properties_in[t0].flow_vol

        # Get parameter dict from database
        parameter_dict = blk.unit_model.config.database.get_unit_operation_parameters(
            blk.unit_model._tech_type, subtype=blk.unit_model.config.process_subtype
        )

        # Get costing parameter sub-block for this technology
        A, B, C = _get_tech_parameters(
            blk,
            parameter_dict,
            blk.unit_model.config.process_subtype,
            [
                "aeration_basin_cost",
                "other_equipment_cost",
                "control_system_cost",
            ],
        )

        # Determine if a costing factor is required
        factor = parameter_dict["capital_cost"]["cost_factor"]

        # Add cost variable and constraint
        blk.capital_cost = pyo.Var(
            initialize=1,
            units=blk.config.flowsheet_costing_block.base_currency,
            bounds=(0, None),
            doc="Capital cost of unit operation",
        )

        aeration_basin_cost = pyo.units.convert(
            A * flow_in,
            to_units=blk.config.flowsheet_costing_block.base_currency,
        )

        other_equipment_cost = pyo.units.convert(
            B * flow_in,
            to_units=blk.config.flowsheet_costing_block.base_currency,
        )

        control_system_cost = pyo.units.convert(
            C * flow_in,
            to_units=blk.config.flowsheet_costing_block.base_currency,
        )

        expr = aeration_basin_cost + other_equipment_cost + control_system_cost

        if factor == "TPEC":
            expr *= blk.config.flowsheet_costing_block.TPEC
        elif factor == "TIC":
            expr *= blk.config.flowsheet_costing_block.TIC

        blk.capital_cost_constraint = pyo.Constraint(expr=blk.capital_cost == expr)

        # Register flows
        blk.config.flowsheet_costing_block.cost_flow(
            blk.unit_model.electricity[t0], "electricity"
        )

    def cost_surface_discharge(blk):
        """
        General method for costing surface discharge. Capital cost is based on
        construction and pipe costs.
        """

        t0 = blk.flowsheet().time.first()

        # Get parameter dict from database
        parameter_dict = blk.unit_model.config.database.get_unit_operation_parameters(
            blk.unit_model._tech_type, subtype=blk.unit_model.config.process_subtype
        )

        # Get costing parameter sub-block for this technology
        A, B, pipe_cost_basis, ref_state = _get_tech_parameters(
            blk,
            parameter_dict,
            blk.unit_model.config.process_subtype,
            [
                "capital_a_parameter",
                "capital_b_parameter",
                "pipe_cost_basis",
                "reference_state",
            ],
        )

        # Determine if a costing factor is required
        factor = parameter_dict["capital_cost"]["cost_factor"]

        # Add cost variable and constraint
        blk.capital_cost = pyo.Var(
            initialize=1,
            units=blk.config.flowsheet_costing_block.base_currency,
            bounds=(0, None),
            doc="Capital cost of unit operation",
        )

        expr = pyo.units.convert(
            A
            * pyo.units.convert(
                blk.unit_model.properties[t0].flow_vol / ref_state,
                to_units=pyo.units.dimensionless,
            )
            ** B,
            to_units=blk.config.flowsheet_costing_block.base_currency,
        ) + pyo.units.convert(
            pipe_cost_basis
            * blk.unit_model.pipe_distance[t0]
            * blk.unit_model.pipe_diameter[t0],
            to_units=blk.config.flowsheet_costing_block.base_currency,
        )

        if factor == "TPEC":
            expr *= blk.config.flowsheet_costing_block.TPEC
        elif factor == "TIC":
            expr *= blk.config.flowsheet_costing_block.TIC

        blk.capital_cost_constraint = pyo.Constraint(expr=blk.capital_cost == expr)

        # Register flows
        blk.config.flowsheet_costing_block.cost_flow(
            blk.unit_model.electricity[t0], "electricity"
        )

    def cost_ozonation(blk):
        """
        General method for costing ozone addition. Capital cost is
        based on the inlet flowrate and dosage of ozone.
        """
        t0 = blk.flowsheet().time.first()

        # Get parameter dict from database
        parameter_dict = blk.unit_model.config.database.get_unit_operation_parameters(
            blk.unit_model._tech_type, subtype=blk.unit_model.config.process_subtype
        )

        # Get costing parameter sub-block for this technology
        A, B, C, D = _get_tech_parameters(
            blk,
            parameter_dict,
            blk.unit_model.config.process_subtype,
            [
                "ozone_capital_a_parameter",
                "ozone_capital_b_parameter",
                "ozone_capital_c_parameter",
                "ozone_capital_d_parameter",
            ],
        )
        # Get costing term for ozone addition
        expr = ZeroOrderCostingData._get_ozone_capital_cost(blk, A, B, C, D)
        # Determine if a costing factor is required
        factor = parameter_dict["capital_cost"]["cost_factor"]
        if factor == "TPEC":
            expr *= blk.config.flowsheet_costing_block.TPEC
        elif factor == "TIC":
            expr *= blk.config.flowsheet_costing_block.TIC

        # Add cost variable
        blk.capital_cost = pyo.Var(
            initialize=1,
            units=blk.config.flowsheet_costing_block.base_currency,
            bounds=(0, None),
            doc="Capital cost of unit operation",
        )

        blk.capital_cost_constraint = pyo.Constraint(expr=blk.capital_cost == expr)

        # Register flows
        blk.config.flowsheet_costing_block.cost_flow(
            blk.unit_model.electricity[t0], "electricity"
        )

    def cost_ozonation_aop(blk):
        """
        General method for costing ozonation with AOP. Capital cost is
        based on the inlet flowrate, dosage of ozone and flow rate of H2O2.
        """
        t0 = blk.flowsheet().time.first()

        # Get parameter dict from database
        parameter_dict = blk.unit_model.config.database.get_unit_operation_parameters(
            blk.unit_model._tech_type, subtype=blk.unit_model.config.process_subtype
        )

        # Get costing parameter sub-block for this technology
        A, B, C, D, E, F = _get_tech_parameters(
            blk,
            parameter_dict,
            blk.unit_model.config.process_subtype,
            [
                "ozone_capital_a_parameter",
                "ozone_capital_b_parameter",
                "ozone_capital_c_parameter",
                "ozone_capital_d_parameter",
                "aop_capital_a_parameter",
                "aop_capital_b_parameter",
            ],
        )

        # Add cost variable
        blk.capital_cost = pyo.Var(
            initialize=1,
            units=blk.config.flowsheet_costing_block.base_currency,
            bounds=(0, None),
            doc="Capital cost of unit operation",
        )

        # Get costing term for ozone addition
        expr = ZeroOrderCostingData._get_ozone_capital_cost(blk, A, B, C, D)

        # Add costing term for AOP addition
        expr += ZeroOrderCostingData._get_aop_capital_cost(blk, E, F)

        blk.capital_cost_constraint = pyo.Constraint(expr=blk.capital_cost == expr)

        # Register flows
        blk.config.flowsheet_costing_block.cost_flow(
            blk.unit_model.electricity[t0], "electricity"
        )
        blk.config.flowsheet_costing_block.cost_flow(
            blk.unit_model.chemical_flow_mass[t0], "hydrogen_peroxide"
        )

    def cost_supercritical_salt_precipitation(blk):
        """
        General method for costing supercritical salt precipitation unit.
        """
        t0 = blk.flowsheet().time.first()

        # Get parameter dict from database
        parameter_dict = blk.unit_model.config.database.get_unit_operation_parameters(
            blk.unit_model._tech_type, subtype=blk.unit_model.config.process_subtype
        )

        # Get costing parameter sub-block for this technology
        A, B, C, D = _get_tech_parameters(
            blk,
            parameter_dict,
            blk.unit_model.config.process_subtype,
            [
                "installation_factor",
                "equipment_cost",
                "base_flowrate",
                "scaling_exponent",
            ],
        )

        sizing_term = pyo.units.convert(
            (blk.unit_model.flow_mass_in[t0] / C),
            to_units=pyo.units.dimensionless,
        )

        # Determine if a costing factor is required
        factor = parameter_dict["capital_cost"]["cost_factor"]

        # Add cost variable and constraint
        blk.capital_cost = pyo.Var(
            initialize=1,
            units=blk.config.flowsheet_costing_block.base_currency,
            bounds=(0, None),
            doc="Capital cost of unit operation",
        )

        expr = pyo.units.convert(
            A * B * sizing_term**D,
            to_units=blk.config.flowsheet_costing_block.base_currency,
        )

        if factor == "TPEC":
            expr *= blk.config.flowsheet_costing_block.TPEC
        elif factor == "TIC":
            expr *= blk.config.flowsheet_costing_block.TIC

        blk.capital_cost_constraint = pyo.Constraint(expr=blk.capital_cost == expr)

        # Register flows
        blk.config.flowsheet_costing_block.cost_flow(
            blk.unit_model.electricity[t0], "electricity"
        )

    def cost_uv(blk):
        """
        General method for costing UV reactor units. Capital cost is based on
        the inlet flow, UV reduced equivalent dosage, and UV transmittance at
        the inlet.
        """
        t0 = blk.flowsheet().time.first()
        # Add cost variable and constraint
        blk.capital_cost = pyo.Var(
            initialize=1,
            units=blk.config.flowsheet_costing_block.base_currency,
            bounds=(0, None),
            doc="Capital cost of unit operation",
        )

        # Get parameter dict from database
        parameter_dict = blk.unit_model.config.database.get_unit_operation_parameters(
            blk.unit_model._tech_type, subtype=blk.unit_model.config.process_subtype
        )

        # Get costing parameter sub-block for this technology
        A, B = _get_tech_parameters(
            blk,
            parameter_dict,
            blk.unit_model.config.process_subtype,
            [
                "reactor_cost",
                "lamp_cost",
            ],
        )

        expr = ZeroOrderCostingData._get_uv_capital_cost(blk, A, B)

        # Determine if a costing factor is required
        factor = parameter_dict["capital_cost"]["cost_factor"]

        if factor == "TPEC":
            expr *= blk.config.flowsheet_costing_block.TPEC
        elif factor == "TIC":
            expr *= blk.config.flowsheet_costing_block.TIC

        blk.capital_cost_constraint = pyo.Constraint(expr=blk.capital_cost == expr)

        # Register flows
        blk.config.flowsheet_costing_block.cost_flow(
            blk.unit_model.electricity[t0], "electricity"
        )

    def cost_uv_aop(blk):
        t0 = blk.flowsheet().time.first()

        # Add cost variable and constraint
        blk.capital_cost = pyo.Var(
            initialize=1,
            units=blk.config.flowsheet_costing_block.base_currency,
            bounds=(0, None),
            doc="Capital cost of unit operation",
        )
        # Get parameter dict from database
        parameter_dict = blk.unit_model.config.database.get_unit_operation_parameters(
            blk.unit_model._tech_type, subtype=blk.unit_model.config.process_subtype
        )

        # Get costing parameter sub-block for this technology
        A, B, C, D = _get_tech_parameters(
            blk,
            parameter_dict,
            blk.unit_model.config.process_subtype,
            [
                "reactor_cost",
                "lamp_cost",
                "aop_capital_a_parameter",
                "aop_capital_b_parameter",
            ],
        )

        expr = ZeroOrderCostingData._get_uv_capital_cost(blk, A, B)
        expr += ZeroOrderCostingData._get_aop_capital_cost(blk, C, D)

        # Determine if a costing factor is required
        factor = parameter_dict["capital_cost"]["cost_factor"]
        if factor == "TPEC":
            expr *= blk.config.flowsheet_costing_block.TPEC
        elif factor == "TIC":
            expr *= blk.config.flowsheet_costing_block.TIC

        blk.capital_cost_constraint = pyo.Constraint(expr=blk.capital_cost == expr)

        # Register flows
        blk.config.flowsheet_costing_block.cost_flow(
            blk.unit_model.electricity[t0], "electricity"
        )

        # TODO: Check whether chemical flow cost was accounted for originally
        # and if should be in case study verification
        blk.config.flowsheet_costing_block.cost_flow(
            blk.unit_model.chemical_flow_mass[t0], "hydrogen_peroxide"
        )

    def cost_evaporation_pond(blk):
        """
        General method for costing evaporation pond. Capital cost is based on the pond area and
        other pond construction parameters.
        """

        t0 = blk.flowsheet().time.first()

        # Get parameter dict from database
        parameter_dict = blk.unit_model.config.database.get_unit_operation_parameters(
            blk.unit_model._tech_type, subtype=blk.unit_model.config.process_subtype
        )

        # Get costing parameter sub-block for this technology
        (
            A,
            B,
            C,
            D,
            E,
            liner_thickness,
            land_cost,
            land_clearing_cost,
        ) = _get_tech_parameters(
            blk,
            parameter_dict,
            blk.unit_model.config.process_subtype,
            [
                "cost_per_acre_a_parameter",
                "cost_per_acre_b_parameter",
                "cost_per_acre_c_parameter",
                "cost_per_acre_d_parameter",
                "cost_per_acre_e_parameter",
                "liner_thickness",
                "land_cost",
                "land_clearing_cost",
            ],
        )

        # Add cost variable and constraint
        blk.capital_cost = pyo.Var(
            initialize=1,
            units=blk.config.flowsheet_costing_block.base_currency,
            bounds=(0, None),
            doc="Capital cost of unit operation",
        )

        expr = pyo.units.convert(
            blk.unit_model.adj_area[t0]
            * (
                A
                + B * liner_thickness
                + C * land_cost
                + D * land_clearing_cost
                + E * blk.unit_model.dike_height[t0]
            ),
            to_units=blk.config.flowsheet_costing_block.base_currency,
        )

        blk.capital_cost_constraint = pyo.Constraint(expr=blk.capital_cost == expr)

        # Register flows
        blk.config.flowsheet_costing_block.cost_flow(
            blk.unit_model.electricity[t0], "electricity"
        )

    def cost_filter_press(blk):
        """
        General method for costing belt filter press. Capital cost is a function
        of flow in gal/hr.
        """
        t0 = blk.flowsheet().time.first()
        # Add cost variable and constraint
        blk.capital_cost = pyo.Var(
            initialize=1,
            units=blk.config.flowsheet_costing_block.base_currency,
            bounds=(0, None),
            doc="Capital cost of unit operation",
        )

        Q = pyo.units.convert(
            blk.unit_model.properties_in[t0].flow_vol,
            to_units=pyo.units.gal / pyo.units.hr,
        )

        # Get parameter dict from database
        parameter_dict = blk.unit_model.config.database.get_unit_operation_parameters(
            blk.unit_model._tech_type, subtype=blk.unit_model.config.process_subtype
        )

        # Get costing parameter sub-block for this technology
        A, B = _get_tech_parameters(
            blk,
            parameter_dict,
            blk.unit_model.config.process_subtype,
            ["capital_a_parameter", "capital_b_parameter"],
        )

        # Determine if a costing factor is required
        factor = parameter_dict["capital_cost"]["cost_factor"]

        expr = pyo.units.convert(
            A * Q + B, to_units=blk.config.flowsheet_costing_block.base_currency
        )

        blk.capital_cost_constraint = pyo.Constraint(expr=blk.capital_cost == expr)

        # Register flows
        blk.config.flowsheet_costing_block.cost_flow(
            blk.unit_model.electricity[t0], "electricity"
        )

    def cost_landfill(blk, number_of_parallel_units=1):
        """
        General method for costing landfill. Capital cost is based on the total mass and
        capacity basis.
        Args:
            number_of_parallel_units (int, optional) - cost this unit as
                        number_of_parallel_units parallel units (default: 1)
        """

        t0 = blk.flowsheet().time.first()
        sizing_term = blk.unit_model.total_mass[t0] / blk.unit_model.capacity_basis[t0]

        # Get parameter dict from database
        parameter_dict = blk.unit_model.config.database.get_unit_operation_parameters(
            blk.unit_model._tech_type, subtype=blk.unit_model.config.process_subtype
        )

        # Get costing parameter sub-block for this technology
        A, B = _get_tech_parameters(
            blk,
            parameter_dict,
            blk.unit_model.config.process_subtype,
            ["capital_a_parameter", "capital_b_parameter"],
        )

        # Determine if a costing factor is required
        factor = parameter_dict["capital_cost"]["cost_factor"]

        # Call general power law costing method
        ZeroOrderCostingData._general_power_law_form(
            blk, A, B, sizing_term, factor, number_of_parallel_units
        )

        # Register flows
        blk.config.flowsheet_costing_block.cost_flow(
            blk.unit_model.electricity[t0], "electricity"
        )

    def cost_well_field(blk):
        """
        General method for costing well fields. Capital cost is based on well field
        construction and pipe costs.
        """

        t0 = blk.flowsheet().time.first()

        # Get parameter dict from database
        parameter_dict = blk.unit_model.config.database.get_unit_operation_parameters(
            blk.unit_model._tech_type, subtype=blk.unit_model.config.process_subtype
        )

        # Get costing parameter sub-block for this technology
        A, B, pipe_cost_basis = _get_tech_parameters(
            blk,
            parameter_dict,
            blk.unit_model.config.process_subtype,
            ["capital_a_parameter", "capital_b_parameter", "pipe_cost_basis"],
        )

        # Determine if a costing factor is required
        factor = parameter_dict["capital_cost"]["cost_factor"]

        # Add cost variable and constraint
        blk.capital_cost = pyo.Var(
            initialize=1,
            units=blk.config.flowsheet_costing_block.base_currency,
            bounds=(0, None),
            doc="Capital cost of unit operation",
        )

        Q = pyo.units.convert(
            blk.unit_model.properties[t0].flow_vol
            / (pyo.units.m**3 / pyo.units.hour),
            to_units=pyo.units.dimensionless,
        )
        expr = pyo.units.convert(
            A * Q**B
            + (
                pipe_cost_basis
                * blk.unit_model.pipe_distance[t0]
                * blk.unit_model.pipe_diameter[t0]
            ),
            to_units=blk.config.flowsheet_costing_block.base_currency,
        )

        if factor == "TPEC":
            expr *= blk.config.flowsheet_costing_block.TPEC
        elif factor == "TIC":
            expr *= blk.config.flowsheet_costing_block.TIC

        blk.capital_cost_constraint = pyo.Constraint(expr=blk.capital_cost == expr)

        # Register flows
        blk.config.flowsheet_costing_block.cost_flow(
            blk.unit_model.electricity[t0], "electricity"
        )

    def cost_nanofiltration(blk, number_of_parallel_units=1):
        """
        General method for costing nanofiltration. Costing is carried out
        using either the general_power_law form or the standard form which
        computes membrane cost and replacement rate.
        Args:
            number_of_parallel_units (int, optional) - cost this unit as
                        number_of_parallel_units parallel units (default: 1)
        """
        # Get cost method for this technology
        cost_method = _get_unit_cost_method(blk)
        valid_methods = ["cost_power_law_flow", "cost_membrane"]
        if cost_method == "cost_power_law_flow":
            ZeroOrderCostingData.cost_power_law_flow(blk, number_of_parallel_units)
        elif cost_method == "cost_membrane":
            # NOTE: number of units does not matter for cost_membrane
            #       as its a linear function of membrane area
            ZeroOrderCostingData.cost_membrane(blk)
        else:
            raise KeyError(
                f"{cost_method} is not a relevant cost method for "
                f"{blk.unit_model._tech_type}. Specify one of the following "
                f"cost methods in the unit's YAML file: {valid_methods}"
            )

    def cost_membrane(blk):
        """
        Get membrane cost based on membrane area and unit membrane costs
        as well as fixed operating cost for membrane replacement.
        """
        t0 = blk.flowsheet().time.first()

        # Get parameter dict from database
        parameter_dict = blk.unit_model.config.database.get_unit_operation_parameters(
            blk.unit_model._tech_type, subtype=blk.unit_model.config.process_subtype
        )
        # Get costing parameter sub-block for this technology
        mem_cost, rep_rate = _get_tech_parameters(
            blk,
            parameter_dict,
            blk.unit_model.config.process_subtype,
            ["membrane_cost", "membrane_replacement_rate"],
        )

        # Add cost variable and constraint
        blk.capital_cost = pyo.Var(
            initialize=1,
            units=blk.config.flowsheet_costing_block.base_currency,
            bounds=(0, None),
            doc="Capital cost of unit operation",
        )

        blk.variable_operating_cost = pyo.Var(
            initialize=1,
            units=blk.config.flowsheet_costing_block.base_currency
            / blk.config.flowsheet_costing_block.base_period,
            bounds=(0, None),
            doc="Fixed operating cost of unit operation",
        )

        capex_expr = pyo.units.convert(
            mem_cost
            * pyo.units.convert(blk.unit_model.area, to_units=pyo.units.m**2),
            to_units=blk.config.flowsheet_costing_block.base_currency,
        )

        # Determine if a costing factor is required
        factor = parameter_dict["capital_cost"]["cost_factor"]
        if factor == "TPEC":
            capex_expr *= blk.config.flowsheet_costing_block.TPEC
        elif factor == "TIC":
            capex_expr *= blk.config.flowsheet_costing_block.TIC

        blk.capital_cost_constraint = pyo.Constraint(
            expr=blk.capital_cost == capex_expr
        )

        blk.variable_operating_cost_constraint = pyo.Constraint(
            expr=blk.variable_operating_cost
            == pyo.units.convert(
                rep_rate
                * mem_cost
                * pyo.units.convert(blk.unit_model.area, to_units=pyo.units.m**2),
                to_units=blk.config.flowsheet_costing_block.base_currency
                / blk.config.flowsheet_costing_block.base_period,
            )
        )

    def cost_photothermal_membrane(blk):
        """
        General method for costing photothermal membrane.
        """
        t0 = blk.flowsheet().time.first()

        # Get parameter dict from database
        parameter_dict = blk.unit_model.config.database.get_unit_operation_parameters(
            blk.unit_model._tech_type, subtype=blk.unit_model.config.process_subtype
        )

        # Get costing parameter sub-block for this technology
        memb_cost = _get_tech_parameters(
            blk,
            parameter_dict,
            blk.unit_model.config.process_subtype,
            ["membrane_cost"],
        )

        # Add cost variable and constraint
        blk.capital_cost = pyo.Var(
            initialize=1,
            units=blk.config.flowsheet_costing_block.base_currency,
            bounds=(0, None),
            doc="Capital cost of unit operation",
        )

        expr = pyo.units.convert(
            blk.unit_model.properties_byproduct[t0].flow_mass_comp["H2O"]
            / blk.unit_model.water_flux
            * memb_cost,
            to_units=blk.config.flowsheet_costing_block.base_currency,
        )

        # Determine if a costing factor is required
        factor = parameter_dict["capital_cost"]["cost_factor"]

        if factor == "TPEC":
            expr *= blk.config.flowsheet_costing_block.TPEC
        elif factor == "TIC":
            expr *= blk.config.flowsheet_costing_block.TIC

        blk.capital_cost_constraint = pyo.Constraint(expr=blk.capital_cost == expr)

    def cost_CANDOP(blk):
        """
        General method for costing CANDO+P reactor.
        """
        t0 = blk.flowsheet().time.first()

        # Get parameter dict from database
        parameter_dict = blk.unit_model.config.database.get_unit_operation_parameters(
            blk.unit_model._tech_type, subtype=blk.unit_model.config.process_subtype
        )

        # Get costing parameter sub-block for this technology
        size_param, size_cost = _get_tech_parameters(
            blk,
            parameter_dict,
            blk.unit_model.config.process_subtype,
            ["sizing_parameter", "sizing_cost"],
        )

        # Add cost variable and constraint
        blk.capital_cost = pyo.Var(
            initialize=1,
            units=blk.config.flowsheet_costing_block.base_currency,
            bounds=(0, None),
            doc="Capital cost of unit operation",
        )

        expr = pyo.units.convert(
            blk.unit_model.properties_in[t0].flow_vol * size_param * size_cost,
            to_units=blk.config.flowsheet_costing_block.base_currency,
        )

        # Determine if a costing factor is required
        factor = parameter_dict["capital_cost"]["cost_factor"]

        if factor == "TPEC":
            expr *= blk.config.flowsheet_costing_block.TPEC
        elif factor == "TIC":
            expr *= blk.config.flowsheet_costing_block.TIC

        blk.capital_cost_constraint = pyo.Constraint(expr=blk.capital_cost == expr)

        # Register flows
        blk.config.flowsheet_costing_block.cost_flow(
            blk.unit_model.electricity[t0], "electricity"
        )

    def cost_microbial_battery(blk):
        """
        General method for costing microbial battery treatment unit.
        """
        t0 = blk.flowsheet().time.first()

        # Get parameter dict from database
        parameter_dict = blk.unit_model.config.database.get_unit_operation_parameters(
            blk.unit_model._tech_type, subtype=blk.unit_model.config.process_subtype
        )

        # Get costing parameter sub-block for this technology
        sizing_cost = _get_tech_parameters(
            blk,
            parameter_dict,
            blk.unit_model.config.process_subtype,
            ["sizing_cost"],
        )

        # Add cost variable and constraint
        blk.capital_cost = pyo.Var(
            initialize=1,
            units=blk.config.flowsheet_costing_block.base_currency,
            bounds=(0, None),
            doc="Capital cost of unit operation",
        )

        expr = pyo.units.convert(
            blk.unit_model.properties_in[t0].flow_vol * sizing_cost,
            to_units=blk.config.flowsheet_costing_block.base_currency,
        )

        # Determine if a costing factor is required
        factor = parameter_dict["capital_cost"]["cost_factor"]

        if factor == "TPEC":
            expr *= blk.config.flowsheet_costing_block.TPEC
        elif factor == "TIC":
            expr *= blk.config.flowsheet_costing_block.TIC

        blk.capital_cost_constraint = pyo.Constraint(expr=blk.capital_cost == expr)

        # Register flows
        blk.config.flowsheet_costing_block.cost_flow(
            blk.unit_model.electricity[t0], "electricity"
        )
        blk.config.flowsheet_costing_block.cost_flow(
            blk.unit_model.properties_in[t0].flow_mass_comp["filtration_media"],
            "filtration_media",
        )
        blk.config.flowsheet_costing_block.cost_flow(
            blk.unit_model.properties_byproduct[t0].flow_mass_comp["filtration_media"],
            "filtration_media_disposal",
        )

    def cost_vfa_recovery(blk):
        """
        Method for costing VFA recovery unit.
        """
        t0 = blk.flowsheet().time.first()

        # Get parameter dict from database
        parameter_dict = blk.unit_model.config.database.get_unit_operation_parameters(
            blk.unit_model._tech_type, subtype=blk.unit_model.config.process_subtype
        )

        # Get costing parameter sub-block for this technology
        unit_capex = _get_tech_parameters(
            blk,
            parameter_dict,
            blk.unit_model.config.process_subtype,
            ["unit_capex"],
        )

        # Add cost variable and constraint
        blk.capital_cost = pyo.Var(
            initialize=1,
            units=blk.config.flowsheet_costing_block.base_currency,
            bounds=(0, None),
            doc="Capital cost of unit operation",
        )

        capex_expr = pyo.units.convert(
            blk.unit_model.properties_in[t0].flow_vol * unit_capex,
            to_units=blk.config.flowsheet_costing_block.base_currency,
        )

        # Determine if a costing factor is required
        factor = parameter_dict["capital_cost"]["cost_factor"]

        if factor == "TPEC":
            capex_expr *= blk.config.flowsheet_costing_block.TPEC
        elif factor == "TIC":
            capex_expr *= blk.config.flowsheet_costing_block.TIC

        blk.capital_cost_constraint = pyo.Constraint(
            expr=blk.capital_cost == capex_expr
        )

        # Register flows
        blk.config.flowsheet_costing_block.cost_flow(
            blk.unit_model.electricity[t0], "electricity"
        )

        blk.config.flowsheet_costing_block.cost_flow(
            blk.unit_model.heat_consumption[t0], "heat"
        )

    def cost_magprex(blk):
        """
        Method for costing Magprex reactor unit.
        """
        t0 = blk.flowsheet().time.first()

        # Get parameter dict from database
        parameter_dict = blk.unit_model.config.database.get_unit_operation_parameters(
            blk.unit_model._tech_type, subtype=blk.unit_model.config.process_subtype
        )

        # Get costing parameter sub-block for this technology
        HRT, size_cost = _get_tech_parameters(
            blk,
            parameter_dict,
            blk.unit_model.config.process_subtype,
            ["HRT", "sizing_cost"],
        )

        # Add cost variable and constraint
        blk.capital_cost = pyo.Var(
            initialize=1,
            units=blk.config.flowsheet_costing_block.base_currency,
            bounds=(0, None),
            doc="Capital cost of unit operation",
        )

        expr = pyo.units.convert(
            blk.unit_model.properties_in[t0].flow_vol * HRT * size_cost,
            to_units=blk.config.flowsheet_costing_block.base_currency,
        )

        # Determine if a costing factor is required
        factor = parameter_dict["capital_cost"]["cost_factor"]

        if factor == "TPEC":
            expr *= blk.config.flowsheet_costing_block.TPEC
        elif factor == "TIC":
            expr *= blk.config.flowsheet_costing_block.TIC

        blk.capital_cost_constraint = pyo.Constraint(expr=blk.capital_cost == expr)

        # Register flows
        blk.config.flowsheet_costing_block.cost_flow(
            blk.unit_model.electricity[t0], "electricity"
        )
        blk.config.flowsheet_costing_block.cost_flow(
            blk.unit_model.MgCl2_flowrate[t0], "magnesium_chloride"
        )

    def cost_hrcs(blk):
        """
        Method for costing high-rate contact stabilization unit.
        """
        t0 = blk.flowsheet().time.first()

        # Get parameter dict from database
        parameter_dict = blk.unit_model.config.database.get_unit_operation_parameters(
            blk.unit_model._tech_type, subtype=blk.unit_model.config.process_subtype
        )

        # Get costing parameter sub-block for this technology
        SRT, size_cost = _get_tech_parameters(
            blk,
            parameter_dict,
            blk.unit_model.config.process_subtype,
            ["SRT", "sizing_cost"],
        )

        # Add cost variable and constraint
        blk.capital_cost = pyo.Var(
            initialize=1,
            units=blk.config.flowsheet_costing_block.base_currency,
            bounds=(0, None),
            doc="Capital cost of unit operation",
        )

        expr = pyo.units.convert(
            blk.unit_model.properties_in[t0].flow_vol * SRT * size_cost,
            to_units=blk.config.flowsheet_costing_block.base_currency,
        )

        # Determine if a costing factor is required
        factor = parameter_dict["capital_cost"]["cost_factor"]

        if factor == "TPEC":
            expr *= blk.config.flowsheet_costing_block.TPEC
        elif factor == "TIC":
            expr *= blk.config.flowsheet_costing_block.TIC

        blk.capital_cost_constraint = pyo.Constraint(expr=blk.capital_cost == expr)

        # Register flows
        blk.config.flowsheet_costing_block.cost_flow(
            blk.unit_model.electricity[t0], "electricity"
        )

    def cost_centrifuge(blk):
        """
        Method for costing centrifuge unit.
        """
        t0 = blk.flowsheet().time.first()

        # Get parameter dict from database
        parameter_dict = blk.unit_model.config.database.get_unit_operation_parameters(
            blk.unit_model._tech_type, subtype=blk.unit_model.config.process_subtype
        )

        # Get costing parameter sub-block for this technology
        HRT, size_cost = _get_tech_parameters(
            blk,
            parameter_dict,
            blk.unit_model.config.process_subtype,
            ["HRT", "sizing_cost"],
        )

        # Add cost variable and constraint
        blk.capital_cost = pyo.Var(
            initialize=1,
            units=blk.config.flowsheet_costing_block.base_currency,
            bounds=(0, None),
            doc="Capital cost of unit operation",
        )

        expr = pyo.units.convert(
            blk.unit_model.properties_in[t0].flow_vol * HRT * size_cost,
            to_units=blk.config.flowsheet_costing_block.base_currency,
        )

        # Determine if a costing factor is required
        factor = parameter_dict["capital_cost"]["cost_factor"]

        if factor == "TPEC":
            expr *= blk.config.flowsheet_costing_block.TPEC
        elif factor == "TIC":
            expr *= blk.config.flowsheet_costing_block.TIC

        blk.capital_cost_constraint = pyo.Constraint(expr=blk.capital_cost == expr)

        # Register flows
        blk.config.flowsheet_costing_block.cost_flow(
            blk.unit_model.electricity[t0], "electricity"
        )
        blk.config.flowsheet_costing_block.cost_flow(
            blk.unit_model.polymer_demand[t0], "polymer"
        )

    def cost_clarifier(blk, number_of_parallel_units=1):
        """
        General method for costing clarifiers. Costing is carried out
        using either the general_power_law form or the standard form which
        computes HRT, sizing costs, and chemical input costs.
        Args:
            number_of_parallel_units (int, optional) - cost this unit as
                        number_of_parallel_units parallel units (default: 1)
        """
        # Get cost method for this technology
        cost_method = _get_unit_cost_method(blk)
        valid_methods = ["cost_power_law_flow", "cost_HRCS_clarifier"]
        if cost_method == "cost_power_law_flow":
            ZeroOrderCostingData.cost_power_law_flow(blk, number_of_parallel_units)
        elif cost_method == "cost_HRCS_clarifier":
            # NOTE: number of units does not matter for cost_HRCS_clarifier
            #       as its a linear function of membrane area
            ZeroOrderCostingData.cost_HRCS_clarifier(blk)
        else:
            raise KeyError(
                f"{cost_method} is not a relevant cost method for "
                f"{blk.unit_model._tech_type}. Specify one of the following "
                f"cost methods in the unit's YAML file: {valid_methods}"
            )

    def cost_HRCS_clarifier(blk):
        """
        Method for costing a clarifier unit in a high-rate contact stabilization (HRCS) process.
        """
        t0 = blk.flowsheet().time.first()

        # Get parameter dict from database
        parameter_dict = blk.unit_model.config.database.get_unit_operation_parameters(
            blk.unit_model._tech_type, subtype=blk.unit_model.config.process_subtype
        )

        # Get costing parameter sub-block for this technology
        HRT, size_cost = _get_tech_parameters(
            blk,
            parameter_dict,
            blk.unit_model.config.process_subtype,
            ["HRT", "sizing_cost"],
        )

        # Add cost variable and constraint
        blk.capital_cost = pyo.Var(
            initialize=1,
            units=blk.config.flowsheet_costing_block.base_currency,
            bounds=(0, None),
            doc="Capital cost of unit operation",
        )

        expr = pyo.units.convert(
            blk.unit_model.properties_in[t0].flow_vol * HRT * size_cost,
            to_units=blk.config.flowsheet_costing_block.base_currency,
        )

        # Determine if a costing factor is required
        factor = parameter_dict["capital_cost"]["cost_factor"]

        if factor == "TPEC":
            expr *= blk.config.flowsheet_costing_block.TPEC
        elif factor == "TIC":
            expr *= blk.config.flowsheet_costing_block.TIC

        blk.capital_cost_constraint = pyo.Constraint(expr=blk.capital_cost == expr)

        # Register flows
        blk.config.flowsheet_costing_block.cost_flow(
            blk.unit_model.electricity[t0], "electricity"
        )

        blk.config.flowsheet_costing_block.cost_flow(
            blk.unit_model.ferric_chloride_demand[t0], "ferric_chloride"
        )

    def cost_peracetic_acid(blk):
        """
        General method for costing peracetic acid water disinfection.
        """
        t0 = blk.flowsheet().time.first()

        # Get parameter dict from database
        parameter_dict = blk.unit_model.config.database.get_unit_operation_parameters(
            blk.unit_model._tech_type,
            subtype=blk.unit_model.config.process_subtype,
        )

        # Get costing parameter sub-block for this technology
        sizing_cost = _get_tech_parameters(
            blk,
            parameter_dict,
            blk.unit_model.config.process_subtype,
            ["sizing_cost"],
        )

        # Add cost variable and constraint
        blk.capital_cost = pyo.Var(
            initialize=1,
            units=blk.config.flowsheet_costing_block.base_currency,
            bounds=(0, None),
            doc="Capital cost of unit operation",
        )

        expr = pyo.units.convert(
            blk.unit_model.properties_in[t0].flow_vol * sizing_cost,
            to_units=blk.config.flowsheet_costing_block.base_currency,
        )

        # Determine if a costing factor is required
        factor = parameter_dict["capital_cost"]["cost_factor"]

        if factor == "TPEC":
            expr *= blk.config.flowsheet_costing_block.TPEC
        elif factor == "TIC":
            expr *= blk.config.flowsheet_costing_block.TIC

        blk.capital_cost_constraint = pyo.Constraint(expr=blk.capital_cost == expr)

        # Register flows
        blk.config.flowsheet_costing_block.cost_flow(
            blk.unit_model.electricity[t0], "electricity"
        )

    def cost_cloth_media_filtration(blk):
        """
        General method for costing cloth media filtration unit.
        """
        t0 = blk.flowsheet().time.first()

        # Get parameter dict from database
        parameter_dict = blk.unit_model.config.database.get_unit_operation_parameters(
            blk.unit_model._tech_type,
            subtype=blk.unit_model.config.process_subtype,
        )

        # Get costing parameter sub-block for this technology
        sizing_cost = _get_tech_parameters(
            blk,
            parameter_dict,
            blk.unit_model.config.process_subtype,
            ["sizing_cost"],
        )

        # Add cost variable and constraint
        blk.capital_cost = pyo.Var(
            initialize=1,
            units=blk.config.flowsheet_costing_block.base_currency,
            bounds=(0, None),
            doc="Capital cost of unit operation",
        )

        expr = pyo.units.convert(
            blk.unit_model.properties_in[t0].flow_vol * sizing_cost,
            to_units=blk.config.flowsheet_costing_block.base_currency,
        )

        # Determine if a costing factor is required
        factor = parameter_dict["capital_cost"]["cost_factor"]

        if factor == "TPEC":
            expr *= blk.config.flowsheet_costing_block.TPEC
        elif factor == "TIC":
            expr *= blk.config.flowsheet_costing_block.TIC

        blk.capital_cost_constraint = pyo.Constraint(expr=blk.capital_cost == expr)

        # Register flows
        blk.config.flowsheet_costing_block.cost_flow(
            blk.unit_model.electricity[t0], "electricity"
        )

<<<<<<< HEAD
    def cost_membrane_evaporator(blk):
        """
        General method for costing membrane evaporator unit.
=======
    def cost_struvite_classifier(blk):
        """
        Method for costing struvite classifier unit.
>>>>>>> 9448572e
        """
        t0 = blk.flowsheet().time.first()

        # Get parameter dict from database
        parameter_dict = blk.unit_model.config.database.get_unit_operation_parameters(
            blk.unit_model._tech_type, subtype=blk.unit_model.config.process_subtype
        )

        # Get costing parameter sub-block for this technology
<<<<<<< HEAD
        memb_cost = _get_tech_parameters(
            blk,
            parameter_dict,
            blk.unit_model.config.process_subtype,
            ["membrane_cost"],
=======
        HRT, size_cost = _get_tech_parameters(
            blk,
            parameter_dict,
            blk.unit_model.config.process_subtype,
            ["HRT", "sizing_cost"],
>>>>>>> 9448572e
        )

        # Add cost variable and constraint
        blk.capital_cost = pyo.Var(
            initialize=1,
            units=blk.config.flowsheet_costing_block.base_currency,
            bounds=(0, None),
            doc="Capital cost of unit operation",
        )

        expr = pyo.units.convert(
<<<<<<< HEAD
            blk.unit_model.membrane_area * memb_cost,
=======
            blk.unit_model.properties[t0].flow_vol * HRT * size_cost,
>>>>>>> 9448572e
            to_units=blk.config.flowsheet_costing_block.base_currency,
        )

        # Determine if a costing factor is required
        factor = parameter_dict["capital_cost"]["cost_factor"]

        if factor == "TPEC":
            expr *= blk.config.flowsheet_costing_block.TPEC
        elif factor == "TIC":
            expr *= blk.config.flowsheet_costing_block.TIC

        blk.capital_cost_constraint = pyo.Constraint(expr=blk.capital_cost == expr)

        # Register flows
        blk.config.flowsheet_costing_block.cost_flow(
            blk.unit_model.electricity[t0], "electricity"
        )

<<<<<<< HEAD
=======
        blk.config.flowsheet_costing_block.cost_flow(
            blk.unit_model.properties[t0].flow_mass_comp["struvite"],
            "struvite_product",
        )

>>>>>>> 9448572e
    def _get_ozone_capital_cost(blk, A, B, C, D):
        """
        Generate expressions for capital cost of ozonation system.
        """
        t0 = blk.flowsheet().time.first()

        ln_Q = pyo.log(
            pyo.units.convert(
                blk.unit_model.properties_in[t0].flow_vol
                / (pyo.units.m**3 / pyo.units.hour),
                to_units=pyo.units.dimensionless,
            )
        )
        dosage = pyo.units.convert(
            blk.unit_model.ozone_consumption[t0] / (pyo.units.mg / pyo.units.liter),
            to_units=pyo.units.dimensionless,
        )

        expr = pyo.units.convert(
            A + B * dosage + C * ln_Q + D * dosage * ln_Q,
            to_units=blk.config.flowsheet_costing_block.base_currency,
        )

        return expr

    def _get_uv_capital_cost(blk, A, B):
        """
        Generate expression for capital cost of UV reactor.
        """
        t0 = blk.flowsheet().time.first()

        Q = pyo.units.convert(
            blk.unit_model.properties_in[t0].flow_vol,
            to_units=pyo.units.m**3 / pyo.units.hr,
        )

        E = pyo.units.convert(blk.unit_model.electricity[t0], to_units=pyo.units.kW)

        expr = pyo.units.convert(
            A * Q + B * E,
            to_units=blk.config.flowsheet_costing_block.base_currency,
        )

        return expr

    def _get_aop_capital_cost(blk, A, B):
        """
        Generate expression for capital cost due to AOP addition.
        """
        t0 = blk.flowsheet().time.first()

        chemical_flow_mass = pyo.units.convert(
            blk.unit_model.chemical_flow_mass[t0], to_units=pyo.units.lb / pyo.units.day
        )
        expr = pyo.units.convert(
            A
            * pyo.units.convert(
                chemical_flow_mass / (pyo.units.lb / pyo.units.day),
                to_units=pyo.units.dimensionless,
            )
            ** B,
            to_units=blk.config.flowsheet_costing_block.base_currency,
        )

        return expr

    def _general_power_law_form(
        blk, A, B, sizing_term, factor=None, number_of_parallel_units=1
    ):
        """
        General method for building power law costing expressions.
        Args:
            number_of_parallel_units (int, optional) - cost this unit as
                        number_of_parallel_units parallel units (default: 1)
        """
        blk.capital_cost = pyo.Var(
            initialize=1,
            units=blk.config.flowsheet_costing_block.base_currency,
            bounds=(0, None),
            doc="Capital cost of unit operation",
        )

        expr = pyo.units.convert(
            A
            * (
                pyo.units.convert(sizing_term, to_units=pyo.units.dimensionless)
                / number_of_parallel_units
            )
            ** B,
            to_units=blk.config.flowsheet_costing_block.base_currency,
        )

        expr *= number_of_parallel_units

        if factor == "TPEC":
            expr *= blk.config.flowsheet_costing_block.TPEC
        elif factor == "TIC":
            expr *= blk.config.flowsheet_costing_block.TIC

        blk.capital_cost_constraint = pyo.Constraint(expr=blk.capital_cost == expr)

    # -------------------------------------------------------------------------
    # Map costing methods to unit model classes
    unit_mapping = {
        ZeroOrderBase: cost_power_law_flow,
        AnaerobicMBRMECZO: cost_anaerobic_mbr_mec,
        ATHTLZO: cost_autothermal_hydrothermal_liquefaction,
        BrineConcentratorZO: cost_brine_concentrator,
        ChemicalAdditionZO: cost_chemical_addition,
        ChlorinationZO: cost_chlorination,
<<<<<<< HEAD
        ClothMediaFiltrationZO: cost_cloth_media_filtration,
=======
        ClarifierZO: cost_clarifier,
>>>>>>> 9448572e
        CoagulationFlocculationZO: cost_coag_and_floc,
        CofermentationZO: cost_cofermentation,
        ConstructedWetlandsZO: cost_constructed_wetlands,
        DeepWellInjectionZO: cost_deep_well_injection,
        DMBRZO: cost_dmbr,
        ElectroNPZO: cost_electrochemical_nutrient_removal,
        FixedBedZO: cost_fixed_bed,
        GACZO: cost_gac,
        LandfillZO: cost_landfill,
        MABRZO: cost_mabr,
        HTGZO: cost_hydrothermal_gasification,
        IonExchangeZO: cost_ion_exchange,
        IronManganeseRemovalZO: cost_iron_and_manganese_removal,
        MembraneEvaporatorZO: cost_membrane_evaporator,
        MetabZO: cost_metab,
        NanofiltrationZO: cost_nanofiltration,
        OzoneZO: cost_ozonation,
        OzoneAOPZO: cost_ozonation_aop,
        PeraceticAcidDisinfectionZO: cost_peracetic_acid,
        PumpElectricityZO: cost_pump_electricity,
        SaltPrecipitationZO: cost_supercritical_salt_precipitation,
        SedimentationZO: cost_sedimentation,
        StorageTankZO: cost_storage_tank,
        SuboxicASMZO: cost_suboxic_asm,
        SurfaceDischargeZO: cost_surface_discharge,
        UVZO: cost_uv,
        UVAOPZO: cost_uv_aop,
        EvaporationPondZO: cost_evaporation_pond,
        FilterPressZO: cost_filter_press,
        WellFieldZO: cost_well_field,
        PhotothermalMembraneZO: cost_photothermal_membrane,
        CANDOPZO: cost_CANDOP,
        MicrobialBatteryZO: cost_microbial_battery,
        VFARecoveryZO: cost_vfa_recovery,
        HRCSZO: cost_hrcs,
        MagprexZO: cost_magprex,
        CentrifugeZO: cost_centrifuge,
        StruviteClassifierZO: cost_struvite_classifier,
    }


def _get_tech_parameters(blk, parameter_dict, subtype, param_list):
    """
    First, need to check to see if a Block with parameters for this technology
    exists.
    Second, to handle technology subtypes all parameters need to be indexed by
    subtype. We will dynamically add subtypes to the indexing set and Vars as
    required.
    """
    # Check to see in parameter Block already exists
    try:
        # Try to get parameter Block from costing package
        pblock = getattr(blk.config.flowsheet_costing_block, blk.unit_model._tech_type)
    except AttributeError:
        # Parameter Block for this technology hasn't been added yet. Create it.
        pblock = pyo.Block()

        # Add block to FlowsheetCostingBlock
        blk.config.flowsheet_costing_block.add_component(
            blk.unit_model._tech_type, pblock
        )

        # Add subtype Set to Block
        pblock.subtype_set = pyo.Set()

        # Add required Vars
        for p in param_list:
            try:
                vobj = pyo.Var(
                    pblock.subtype_set,
                    units=getattr(
                        pyo.units, parameter_dict["capital_cost"][p]["units"]
                    ),
                )
                pblock.add_component(p, vobj)
            except KeyError:
                raise KeyError(
                    "Error when trying to retrieve costing parameter "
                    "for {p}. Please check the YAML "
                    "file for this technology for errors.".format(p=p)
                )

    # Check to see if required subtype is in subtype_set
    vlist = []
    if subtype not in pblock.subtype_set:
        # Need to add subtype and set Vars
        pblock.subtype_set.add(subtype)

        # Set vars
        for p in param_list:
            vobj = getattr(pblock, p)
            vobj[subtype].fix(
                float(parameter_dict["capital_cost"][p]["value"])
                * getattr(pyo.units, parameter_dict["capital_cost"][p]["units"])
            )
            vlist.append(vobj[subtype])
    else:
        for p in param_list:
            vobj = getattr(pblock, p)
            vlist.append(vobj[subtype])

    # add conditional for cases where there is only one parameter returned
    if len(vlist) == 1:
        return vlist[0]
    else:
        return tuple(x for x in vlist)


def _get_unit_cost_method(blk):
    """
    Get a specified cost_method if one is defined in the YAML file.
    This is meant for units with different cost methods between subtypes.
    """
    # Get parameter dict from database
    parameter_dict = blk.unit_model.config.database.get_unit_operation_parameters(
        blk.unit_model._tech_type, subtype=blk.unit_model.config.process_subtype
    )

    if "cost_method" not in parameter_dict["capital_cost"]:
        raise KeyError(
            f"Costing for {blk.unit_model._tech_type} requires a cost_method argument, however "
            f"this was not defined for process sub-type {blk.unit_model.config.process_subtype}."
        )

    return parameter_dict["capital_cost"]["cost_method"]


def _load_case_study_definition(self):
    """
    Load data from case study definition file into a Python dict.
    If users did not provide a definition file as a config argument, the
    default definition from the WaterTap techno-economic database is used.
    """
    source_file = self.config.case_study_definition
    if source_file is None:
        source_file = os.path.join(
            os.path.dirname(os.path.abspath(__file__)),
            "..",
            "data",
            "techno_economic",
            "default_case_study.yaml",
        )

    try:
        with open(source_file, "r") as f:
            lines = f.read()
            f.close()
    except OSError:
        raise OSError(
            "Could not find specified case study definition file. "
            "Please check the path provided."
        )

    return yaml.load(lines, yaml.Loader)<|MERGE_RESOLUTION|>--- conflicted
+++ resolved
@@ -35,11 +35,8 @@
     CentrifugeZO,
     ChemicalAdditionZO,
     ChlorinationZO,
-<<<<<<< HEAD
+    ClarifierZO,
     ClothMediaFiltrationZO,
-=======
-    ClarifierZO,
->>>>>>> 9448572e
     CoagulationFlocculationZO,
     CofermentationZO,
     ConstructedWetlandsZO,
@@ -56,11 +53,8 @@
     IronManganeseRemovalZO,
     LandfillZO,
     MABRZO,
-<<<<<<< HEAD
+    MagprexZO,
     MembraneEvaporatorZO,
-=======
-    MagprexZO,
->>>>>>> 9448572e
     MetabZO,
     MicrobialBatteryZO,
     NanofiltrationZO,
@@ -3289,24 +3283,23 @@
             blk.unit_model.electricity[t0], "electricity"
         )
 
-    def cost_cloth_media_filtration(blk):
-        """
-        General method for costing cloth media filtration unit.
-        """
-        t0 = blk.flowsheet().time.first()
-
-        # Get parameter dict from database
-        parameter_dict = blk.unit_model.config.database.get_unit_operation_parameters(
-            blk.unit_model._tech_type,
-            subtype=blk.unit_model.config.process_subtype,
-        )
-
-        # Get costing parameter sub-block for this technology
-        sizing_cost = _get_tech_parameters(
-            blk,
-            parameter_dict,
-            blk.unit_model.config.process_subtype,
-            ["sizing_cost"],
+    def cost_struvite_classifier(blk):
+        """
+        Method for costing struvite classifier unit.
+        """
+        t0 = blk.flowsheet().time.first()
+
+        # Get parameter dict from database
+        parameter_dict = blk.unit_model.config.database.get_unit_operation_parameters(
+            blk.unit_model._tech_type, subtype=blk.unit_model.config.process_subtype
+        )
+
+        # Get costing parameter sub-block for this technology
+        HRT, size_cost = _get_tech_parameters(
+            blk,
+            parameter_dict,
+            blk.unit_model.config.process_subtype,
+            ["HRT", "sizing_cost"],
         )
 
         # Add cost variable and constraint
@@ -3318,7 +3311,7 @@
         )
 
         expr = pyo.units.convert(
-            blk.unit_model.properties_in[t0].flow_vol * sizing_cost,
+            blk.unit_model.properties[t0].flow_vol * HRT * size_cost,
             to_units=blk.config.flowsheet_costing_block.base_currency,
         )
 
@@ -3337,37 +3330,29 @@
             blk.unit_model.electricity[t0], "electricity"
         )
 
-<<<<<<< HEAD
-    def cost_membrane_evaporator(blk):
-        """
-        General method for costing membrane evaporator unit.
-=======
-    def cost_struvite_classifier(blk):
-        """
-        Method for costing struvite classifier unit.
->>>>>>> 9448572e
-        """
-        t0 = blk.flowsheet().time.first()
-
-        # Get parameter dict from database
-        parameter_dict = blk.unit_model.config.database.get_unit_operation_parameters(
-            blk.unit_model._tech_type, subtype=blk.unit_model.config.process_subtype
-        )
-
-        # Get costing parameter sub-block for this technology
-<<<<<<< HEAD
-        memb_cost = _get_tech_parameters(
-            blk,
-            parameter_dict,
-            blk.unit_model.config.process_subtype,
-            ["membrane_cost"],
-=======
-        HRT, size_cost = _get_tech_parameters(
-            blk,
-            parameter_dict,
-            blk.unit_model.config.process_subtype,
-            ["HRT", "sizing_cost"],
->>>>>>> 9448572e
+        blk.config.flowsheet_costing_block.cost_flow(
+            blk.unit_model.properties[t0].flow_mass_comp["struvite"],
+            "struvite_product",
+        )
+
+    def cost_cloth_media_filtration(blk):
+        """
+        General method for costing cloth media filtration unit.
+        """
+        t0 = blk.flowsheet().time.first()
+
+        # Get parameter dict from database
+        parameter_dict = blk.unit_model.config.database.get_unit_operation_parameters(
+            blk.unit_model._tech_type,
+            subtype=blk.unit_model.config.process_subtype,
+        )
+
+        # Get costing parameter sub-block for this technology
+        sizing_cost = _get_tech_parameters(
+            blk,
+            parameter_dict,
+            blk.unit_model.config.process_subtype,
+            ["sizing_cost"],
         )
 
         # Add cost variable and constraint
@@ -3379,11 +3364,7 @@
         )
 
         expr = pyo.units.convert(
-<<<<<<< HEAD
-            blk.unit_model.membrane_area * memb_cost,
-=======
-            blk.unit_model.properties[t0].flow_vol * HRT * size_cost,
->>>>>>> 9448572e
+            blk.unit_model.properties_in[t0].flow_vol * sizing_cost,
             to_units=blk.config.flowsheet_costing_block.base_currency,
         )
 
@@ -3402,14 +3383,53 @@
             blk.unit_model.electricity[t0], "electricity"
         )
 
-<<<<<<< HEAD
-=======
-        blk.config.flowsheet_costing_block.cost_flow(
-            blk.unit_model.properties[t0].flow_mass_comp["struvite"],
-            "struvite_product",
-        )
-
->>>>>>> 9448572e
+    def cost_membrane_evaporator(blk):
+        """
+        General method for costing membrane evaporator unit.
+        """
+        t0 = blk.flowsheet().time.first()
+
+        # Get parameter dict from database
+        parameter_dict = blk.unit_model.config.database.get_unit_operation_parameters(
+            blk.unit_model._tech_type, subtype=blk.unit_model.config.process_subtype
+        )
+
+        # Get costing parameter sub-block for this technology
+        memb_cost = _get_tech_parameters(
+            blk,
+            parameter_dict,
+            blk.unit_model.config.process_subtype,
+            ["membrane_cost"],
+        )
+
+        # Add cost variable and constraint
+        blk.capital_cost = pyo.Var(
+            initialize=1,
+            units=blk.config.flowsheet_costing_block.base_currency,
+            bounds=(0, None),
+            doc="Capital cost of unit operation",
+        )
+
+        expr = pyo.units.convert(
+            blk.unit_model.membrane_area * memb_cost,
+            to_units=blk.config.flowsheet_costing_block.base_currency,
+        )
+
+        # Determine if a costing factor is required
+        factor = parameter_dict["capital_cost"]["cost_factor"]
+
+        if factor == "TPEC":
+            expr *= blk.config.flowsheet_costing_block.TPEC
+        elif factor == "TIC":
+            expr *= blk.config.flowsheet_costing_block.TIC
+
+        blk.capital_cost_constraint = pyo.Constraint(expr=blk.capital_cost == expr)
+
+        # Register flows
+        blk.config.flowsheet_costing_block.cost_flow(
+            blk.unit_model.electricity[t0], "electricity"
+        )
+
     def _get_ozone_capital_cost(blk, A, B, C, D):
         """
         Generate expressions for capital cost of ozonation system.
@@ -3520,11 +3540,8 @@
         BrineConcentratorZO: cost_brine_concentrator,
         ChemicalAdditionZO: cost_chemical_addition,
         ChlorinationZO: cost_chlorination,
-<<<<<<< HEAD
+        ClarifierZO: cost_clarifier,
         ClothMediaFiltrationZO: cost_cloth_media_filtration,
-=======
-        ClarifierZO: cost_clarifier,
->>>>>>> 9448572e
         CoagulationFlocculationZO: cost_coag_and_floc,
         CofermentationZO: cost_cofermentation,
         ConstructedWetlandsZO: cost_constructed_wetlands,
